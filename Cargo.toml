[package]
name = "tailcall"
version = "0.1.0"
edition = "2021"

[[bin]]
name = "tailcall"
path = "src/main.rs"

[dependencies]
# dependencies specific to CLI must have optional = true and the dep should be added to default feature.
# one needs to add default feature tag if it is something IO related or might conflict with WASM

mimalloc = { version = "0.1.39", default-features = false, optional = true}
http-cache-reqwest = { version = "0.12.0", features = ["manager-moka"], default-features = false, optional = true }
moka = { version = "0.12.3", default-features = false, features = ["future"], optional = true }
hyper-rustls = {version = "0.24.2", optional = true}
rustls = {version = "0.21.9",optional = true}
rustls-pemfile = {version = "1.0.4",optional = true}
inquire = {version = "0.6.2",optional = true}

# dependencies safe for wasm:

hyper = { version = "0.14", features = ["server"], default-features = false    }
tokio = { version = "1.35.1", features = ["rt","time"] }
anyhow = "1.0.79"
derive_setters = "0.1.6"
thiserror = "1.0.56"
serde_json = "1.0"
serde = { version = "1.0", features = ["derive"] }
serde_yaml = "0.9"
serde_urlencoded = "0.7.1"
url = { version = "2", features = ["serde"] }
reqwest = { version = "0.11", features = [
   "json",
   "rustls-tls"
], default-features = false }
async-graphql = { version = "7.0.0", features = ["dynamic-schema", "dataloader", "apollo_tracing"] }
async-graphql-value = "7.0.0"
indexmap = "2.1"
once_cell = "1.19.0"
mini-v8 = { version = "0.4.1", optional = true }
clap = { version = "4.4.15", features = ["derive"] }
colored = "2"
regex = "1.10.2"
reqwest-middleware = "0.2.4"
async-trait = "0.1.77"
serde_path_to_error = "0.1.15"
cache_control = "0.2.0"
nom = "7.1.3"
exitcode = "1.1.2"
resource = "0.5.0"
log = "0.4.20"
env_logger = "0.10.1"
stripmargin = "0.1.1"
num_cpus = "1.16.0"
fnv = "1.0.7"
futures-channel = { version = "0.3.30" }
futures-timer = { version = "3.0.2" }
futures-util = { version = "0.3.30" }
lru = { version = "0.12.1" }
webbrowser = { version = "0.8.12", features = ["hardened", "disable-wsl"] }
async-std = {version = "1.12.0",features = ["wasm-bindgen-futures", "unstable"]}
ttl_cache = "0.5.1"
protox = "0.5.1"
prost-reflect = { version = "0.12.0", features = ["serde"] }
prost = "0.12.3"
<<<<<<< HEAD
tower ={ version = "0.4.13", features = ["limit", "util"] }
=======
worker = "0.0.18"
>>>>>>> 6da3c27b


[dev-dependencies]
criterion = "0.5.1"
httpmock = "0.7.0"
pretty_assertions = "1.4.0"
stripmargin = "0.1.1"

[features]
unsafe-js = ["dep:mini-v8"]
default = ["tokio/fs", "tokio/rt-multi-thread", "mimalloc", "http-cache-reqwest","moka", "hyper-rustls", "rustls", "rustls-pemfile","inquire"]


[workspace]
members = [
   ".",
    "cloudflare"
]

[profile.release]
opt-level = 3
codegen-units = 1
panic = 'abort'
lto = 'thin'
debug = false
incremental = false
overflow-checks = false

[[bench]]
name = "json_like_bench"
harness = false

[[bench]]
name = "request_template_bench"
harness = false

[[bench]]
name = "data_loader_bench"
harness = false

[[bench]]
name = "impl_path_string_for_evaluation_context"
harness = false<|MERGE_RESOLUTION|>--- conflicted
+++ resolved
@@ -65,11 +65,8 @@
 protox = "0.5.1"
 prost-reflect = { version = "0.12.0", features = ["serde"] }
 prost = "0.12.3"
-<<<<<<< HEAD
 tower ={ version = "0.4.13", features = ["limit", "util"] }
-=======
 worker = "0.0.18"
->>>>>>> 6da3c27b
 
 
 [dev-dependencies]
