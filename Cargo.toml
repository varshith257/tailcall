--- conflicted
+++ resolved
@@ -120,16 +120,11 @@
     "logs",
     "metrics",
 ] }
-<<<<<<< HEAD
-opentelemetry-appender-tracing = { version = "0.2.0", default-features = false }
-opentelemetry-prometheus = "0.14.0"
-base64 = "0.22.0"
-=======
 opentelemetry-appender-tracing = { version = "0.3.0" }
 opentelemetry-prometheus = "0.15.0"
 phonenumber = "0.3.3"
 chrono = "0.4.35"
->>>>>>> b186c15c
+base64 = "0.22.0"
 
 [dev-dependencies]
 mockito = "1.3.0"
