use std::net::{IpAddr, Ipv4Addr, SocketAddr};
use std::sync::Arc;

use async_graphql_extension_apollo_tracing::ApolloTracing;

use crate::blueprint::telemetry::TelemetryExporter;
use crate::blueprint::{Blueprint, Http};
use crate::cli::runtime::init;
use crate::http::AppContext;
use crate::rest::{EndpointSet, Unchecked};
use crate::schema_extension::SchemaExtension;

pub struct ServerConfig {
    pub blueprint: Blueprint,
    pub app_ctx: Arc<AppContext>,
}

impl ServerConfig {
<<<<<<< HEAD
    pub fn new(blueprint: Blueprint) -> Self {
        let app_ctx = Arc::new(AppContext::new(
            blueprint.clone(),
            init(&blueprint.upstream, blueprint.server.script.clone()),
        ));
        Self { app_ctx, blueprint }
=======
    pub async fn new(
        blueprint: Blueprint,
        endpoints: EndpointSet<Unchecked>,
    ) -> anyhow::Result<Self> {
        let mut rt = init(&blueprint);

        let mut extensions = vec![];

        if let Some(TelemetryExporter::Apollo(apollo)) = blueprint.telemetry.export.as_ref() {
            let (graph_id, variant) = apollo.graph_ref.split_once('@').unwrap();
            extensions.push(SchemaExtension::new(ApolloTracing::new(
                apollo.api_key.clone(),
                apollo.platform.clone(),
                graph_id.to_string(),
                variant.to_string(),
                apollo.version.clone(),
            )));
        }
        rt.add_extensions(extensions);

        let endpoints = endpoints.into_checked(&blueprint, rt.clone()).await?;
        let app_context = Arc::new(AppContext::new(blueprint.clone(), rt, endpoints));

        Ok(Self { app_ctx: app_context, blueprint })
>>>>>>> 173210f4
    }

    pub fn addr(&self) -> SocketAddr {
        (self.blueprint.server.hostname, self.blueprint.server.port).into()
    }

    pub fn http_version(&self) -> String {
        match self.blueprint.server.http {
            Http::HTTP2 { cert: _, key: _ } => "HTTP/2".to_string(),
            _ => "HTTP/1.1".to_string(),
        }
    }

    pub fn graphiql_url(&self) -> String {
        let protocol = match self.http_version().as_str() {
            "HTTP/2" => "https",
            _ => "http",
        };
        let mut addr = self.addr();

        if addr.ip().is_unspecified() {
            addr = SocketAddr::new(IpAddr::V4(Ipv4Addr::LOCALHOST), addr.port());
        }

        format!("{}://{}", protocol, addr)
    }

    pub fn graphiql(&self) -> bool {
        self.blueprint.server.enable_graphiql
    }
}<|MERGE_RESOLUTION|>--- conflicted
+++ resolved
@@ -16,14 +16,6 @@
 }
 
 impl ServerConfig {
-<<<<<<< HEAD
-    pub fn new(blueprint: Blueprint) -> Self {
-        let app_ctx = Arc::new(AppContext::new(
-            blueprint.clone(),
-            init(&blueprint.upstream, blueprint.server.script.clone()),
-        ));
-        Self { app_ctx, blueprint }
-=======
     pub async fn new(
         blueprint: Blueprint,
         endpoints: EndpointSet<Unchecked>,
@@ -48,7 +40,6 @@
         let app_context = Arc::new(AppContext::new(blueprint.clone(), rt, endpoints));
 
         Ok(Self { app_ctx: app_context, blueprint })
->>>>>>> 173210f4
     }
 
     pub fn addr(&self) -> SocketAddr {
