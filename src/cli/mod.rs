pub mod cache;
mod command;
mod error;
mod fmt;
pub mod server;
mod tc;

use std::hash::Hash;

pub use error::CLIError;
pub use tc::run;

use crate::config::Upstream;
use crate::HttpIO;

pub(crate) mod env;
pub(crate) mod file;
pub(crate) mod http;
<<<<<<< HEAD
pub(crate) mod update_checker;
=======
use cache::NativeChronoCache;
>>>>>>> f45f8ea7
pub use env::EnvNative;
pub use file::NativeFileIO;
pub use http::NativeHttp;

// Provides access to env in native rust environment
pub fn init_env() -> env::EnvNative {
  env::EnvNative::init()
}

// Provides access to file system in native rust environment
pub fn init_file() -> file::NativeFileIO {
  file::NativeFileIO::init()
}

// Provides access to http in native rust environment
pub fn init_http(upstream: &Upstream) -> http::NativeHttp {
  http::NativeHttp::init(upstream)
}

// Provides access to http in native rust environment
pub fn init_http2_only(upstream: &Upstream) -> http::NativeHttp {
  http::NativeHttp::init(&upstream.clone().http2_only(true))
}

pub fn init_chrono_cache<K: Hash + Eq, V: Clone>() -> NativeChronoCache<K, V> {
  NativeChronoCache::new()
}<|MERGE_RESOLUTION|>--- conflicted
+++ resolved
@@ -16,11 +16,9 @@
 pub(crate) mod env;
 pub(crate) mod file;
 pub(crate) mod http;
-<<<<<<< HEAD
+
 pub(crate) mod update_checker;
-=======
 use cache::NativeChronoCache;
->>>>>>> f45f8ea7
 pub use env::EnvNative;
 pub use file::NativeFileIO;
 pub use http::NativeHttp;
