--- conflicted
+++ resolved
@@ -263,12 +263,9 @@
     use pretty_assertions::assert_eq;
     use tokio::io::AsyncReadExt;
 
-<<<<<<< HEAD
     use crate::blueprint::Upstream;
     use crate::cli::{init_file, init_http};
-=======
     use crate::cli::init_runtime;
->>>>>>> 9d323a64
     use crate::config::reader::ConfigReader;
     use crate::config::{Config, Script, ScriptOptions, Type};
 
