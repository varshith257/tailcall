use std::collections::BTreeMap;

use async_graphql::parser::types::{
  BaseType, ConstDirective, EnumType, FieldDefinition, InputObjectType, InputValueDefinition, InterfaceType,
  ObjectType, SchemaDefinition, ServiceDocument, Type, TypeDefinition, TypeKind, TypeSystemDefinition, UnionType,
};
use async_graphql::parser::Positioned;
use async_graphql::Name;

<<<<<<< HEAD
use super::{Cache, Protected};
use crate::config::{self, Config, GraphQL, Grpc, RootSchema, Server, Union, Upstream};
=======
use crate::config::{self, Cache, Config, Expr, GraphQL, Grpc, Modify, Omit, RootSchema, Server, Union, Upstream};
>>>>>>> 6ac409ff
use crate::directive::DirectiveCodec;
use crate::valid::Valid;

const DEFAULT_SCHEMA_DEFINITION: &SchemaDefinition =
  &SchemaDefinition { extend: false, directives: Vec::new(), query: None, mutation: None, subscription: None };

pub fn from_document(doc: ServiceDocument) -> Valid<Config, String> {
  let type_definitions: Vec<_> = doc
    .definitions
    .iter()
    .filter_map(|def| match def {
      TypeSystemDefinition::Type(td) => Some(td),
      _ => None,
    })
    .collect();

  let types = to_types(&type_definitions);
  let unions = to_union_types(&type_definitions);
  let schema = schema_definition(&doc).map(to_root_schema);

  schema_definition(&doc)
    .and_then(|sd| server(sd).zip(upstream(sd)).zip(types).zip(unions).zip(schema))
    .map(|((((server, upstream), types), unions), schema)| Config { server, upstream, types, unions, schema })
}

fn schema_definition(doc: &ServiceDocument) -> Valid<&SchemaDefinition, String> {
  doc
    .definitions
    .iter()
    .find_map(|def| match def {
      TypeSystemDefinition::Schema(schema_definition) => Some(&schema_definition.node),
      _ => None,
    })
    .map_or_else(|| Valid::succeed(DEFAULT_SCHEMA_DEFINITION), Valid::succeed)
}

fn process_schema_directives<T: DirectiveCodec<T> + Default>(
  schema_definition: &SchemaDefinition,
  directive_name: &str,
) -> Valid<T, String> {
  let mut res = Valid::succeed(T::default());
  for directive in schema_definition.directives.iter() {
    if directive.node.name.node.as_ref() == directive_name {
      res = T::from_directive(&directive.node);
    }
  }
  res
}

fn server(schema_definition: &SchemaDefinition) -> Valid<Server, String> {
  process_schema_directives(schema_definition, config::Server::directive_name().as_str())
}

fn upstream(schema_definition: &SchemaDefinition) -> Valid<Upstream, String> {
  process_schema_directives(schema_definition, config::Upstream::directive_name().as_str())
}

fn to_root_schema(schema_definition: &SchemaDefinition) -> RootSchema {
  let query = schema_definition.query.as_ref().map(pos_name_to_string);
  let mutation = schema_definition.mutation.as_ref().map(pos_name_to_string);
  let subscription = schema_definition.subscription.as_ref().map(pos_name_to_string);

  RootSchema { query, mutation, subscription }
}
fn pos_name_to_string(pos: &Positioned<Name>) -> String {
  pos.node.to_string()
}
fn to_types(type_definitions: &Vec<&Positioned<TypeDefinition>>) -> Valid<BTreeMap<String, config::Type>, String> {
  Valid::from_iter(type_definitions, |type_definition| {
    let type_name = pos_name_to_string(&type_definition.node.name);
    let directives = &type_definition.node.directives;
    Cache::from_directives(directives.iter())
      .and_then(|cache| match type_definition.node.kind.clone() {
        TypeKind::Object(object_type) => to_object_type(
          &object_type,
          &type_definition.node.description,
          &type_definition.node.directives,
          cache,
        )
        .some(),
        TypeKind::Interface(interface_type) => to_object_type(
          &interface_type,
          &type_definition.node.description,
          &type_definition.node.directives,
          cache,
        )
        .some(),
        TypeKind::Enum(enum_type) => Valid::succeed(Some(to_enum(enum_type))),
        TypeKind::InputObject(input_object_type) => to_input_object(input_object_type, cache).some(),
        TypeKind::Union(_) => Valid::none(),
        TypeKind::Scalar => Valid::succeed(Some(to_scalar_type())),
      })
      .map(|option| (type_name, option))
  })
  .map(|vec| {
    BTreeMap::from_iter(
      vec
        .into_iter()
        .filter_map(|(name, option)| option.map(|tpe| (name, tpe))),
    )
  })
}
fn to_scalar_type() -> config::Type {
  config::Type { scalar: true, ..Default::default() }
}
fn to_union_types(type_definitions: &Vec<&Positioned<TypeDefinition>>) -> Valid<BTreeMap<String, Union>, String> {
  let mut unions = BTreeMap::new();
  for type_definition in type_definitions {
    let type_name = pos_name_to_string(&type_definition.node.name);
    let type_opt = match type_definition.node.kind.clone() {
      TypeKind::Union(union_type) => to_union(
        union_type,
        &type_definition.node.description.to_owned().map(|pos| pos.node),
      ),
      _ => continue,
    };
    unions.insert(type_name, type_opt);
  }

  Valid::succeed(unions)
}

#[allow(clippy::too_many_arguments)]
fn to_object_type<T>(
  object: &T,
  description: &Option<Positioned<String>>,
  directives: &[Positioned<ConstDirective>],
  cache: Option<Cache>,
) -> Valid<config::Type, String>
where
  T: ObjectLike,
{
  let fields = object.fields();
  let implements = object.implements();
  let interface = object.is_interface();

  to_fields(fields, cache)
    .zip(Protected::from_directives(directives.iter()))
    .map(|(fields, protected)| {
      let doc = description.to_owned().map(|pos| pos.node);
      let implements = implements.iter().map(|pos| pos.node.to_string()).collect();
      let added_fields = to_add_fields_from_directives(directives);
      config::Type {
        fields,
        added_fields,
        doc,
        interface,
        implements,
        protected: protected.is_some(),
        ..Default::default()
      }
    })
}
fn to_enum(enum_type: EnumType) -> config::Type {
  let variants = enum_type
    .values
    .iter()
    .map(|value| value.node.value.to_string())
    .collect();
  config::Type { variants: Some(variants), ..Default::default() }
}
fn to_input_object(input_object_type: InputObjectType, cache: Option<Cache>) -> Valid<config::Type, String> {
  to_input_object_fields(&input_object_type.fields, cache).map(|fields| config::Type { fields, ..Default::default() })
}

fn to_fields_inner<T, F>(
  fields: &Vec<Positioned<T>>,
  cache: Option<Cache>,
  transform: F,
) -> Valid<BTreeMap<String, config::Field>, String>
where
  F: Fn(&T, Option<Cache>) -> Valid<config::Field, String>,
  T: HasName,
{
  Valid::from_iter(fields, |field| {
    let field_name = pos_name_to_string(field.node.name());
    transform(&field.node, cache.clone()).map(|field| (field_name, field))
  })
  .map(BTreeMap::from_iter)
}
fn to_fields(
  fields: &Vec<Positioned<FieldDefinition>>,
  cache: Option<Cache>,
) -> Valid<BTreeMap<String, config::Field>, String> {
  to_fields_inner(fields, cache, to_field)
}
fn to_input_object_fields(
  input_object_fields: &Vec<Positioned<InputValueDefinition>>,
  cache: Option<Cache>,
) -> Valid<BTreeMap<String, config::Field>, String> {
  to_fields_inner(input_object_fields, cache, to_input_object_field)
}
fn to_field(field_definition: &FieldDefinition, cache: Option<Cache>) -> Valid<config::Field, String> {
  to_common_field(field_definition, to_args(field_definition), cache)
}
fn to_input_object_field(
  field_definition: &InputValueDefinition,
  cache: Option<Cache>,
) -> Valid<config::Field, String> {
  to_common_field(field_definition, BTreeMap::new(), cache)
}
fn to_common_field<F>(
  field: &F,
  args: BTreeMap<String, config::Arg>,
  parent_cache: Option<Cache>,
) -> Valid<config::Field, String>
where
  F: Fieldlike,
{
  let type_ = field.ty();
  let base = &type_.base;
  let nullable = &type_.nullable;
  let description = field.description();
  let directives = field.directives();

  let type_of = to_type_of(type_);
  let list = matches!(&base, BaseType::List(_));
  let list_type_required = matches!(&base, BaseType::List(ty) if !ty.nullable);
  let doc = description.to_owned().map(|pos| pos.node);

  config::Http::from_directives(directives.iter())
    .zip(GraphQL::from_directives(directives.iter()))
    .zip(Grpc::from_directives(directives.iter()))
<<<<<<< HEAD
    .zip(Cache::from_directives(directives.iter()))
    .zip(Protected::from_directives(directives.iter()))
    .map(|((((http, graphql), grpc), cache), protected)| {
=======
    .zip(Expr::from_directives(directives.iter()))
    .zip(Omit::from_directives(directives.iter()))
    .zip(Modify::from_directives(directives.iter()))
    .map(|((((((http, graphql), cache), grpc), expr), omit), modify)| {
>>>>>>> 6ac409ff
      let unsafe_operation = to_unsafe_operation(directives);
      let const_field = to_const_field(directives);
      config::Field {
        type_of,
        list,
        required: !nullable,
        list_type_required,
        args,
        doc,
        modify,
        omit,
        http,
        grpc,
        unsafe_operation,
        const_field,
        graphql,
        expr,
        cache: cache.or(parent_cache),
        protected: protected.is_some(),
      }
    })
}
fn to_unsafe_operation(directives: &[Positioned<ConstDirective>]) -> Option<config::Unsafe> {
  directives.iter().find_map(|directive| {
    if directive.node.name.node == config::Unsafe::directive_name() {
      config::Unsafe::from_directive(&directive.node).to_result().ok()
    } else {
      None
    }
  })
}
fn to_type_of(type_: &Type) -> String {
  match &type_.base {
    BaseType::Named(name) => name.to_string(),
    BaseType::List(ty) => to_type_of(ty),
  }
}
fn to_args(field_definition: &FieldDefinition) -> BTreeMap<String, config::Arg> {
  let mut args: BTreeMap<String, config::Arg> = BTreeMap::new();

  for arg in field_definition.arguments.iter() {
    let arg_name = pos_name_to_string(&arg.node.name);
    let arg_val = to_arg(&arg.node);
    args.insert(arg_name, arg_val);
  }

  args
}
fn to_arg(input_value_definition: &InputValueDefinition) -> config::Arg {
  let type_of = to_type_of(&input_value_definition.ty.node);
  let list = matches!(&input_value_definition.ty.node.base, BaseType::List(_));
  let required = !input_value_definition.ty.node.nullable;
  let doc = input_value_definition.description.to_owned().map(|pos| pos.node);
  let modify = Modify::from_directives(input_value_definition.directives.iter())
    .to_result()
    .ok()
    .flatten();
  let default_value = if let Some(pos) = input_value_definition.default_value.as_ref() {
    let value = &pos.node;
    serde_json::to_value(value).ok()
  } else {
    None
  };
  config::Arg { type_of, list, required, doc, modify, default_value }
}

fn to_union(union_type: UnionType, doc: &Option<String>) -> Union {
  let types = union_type
    .members
    .iter()
    .map(|member| member.node.to_string())
    .collect();
  Union { types, doc: doc.clone() }
}
fn to_const_field(directives: &[Positioned<ConstDirective>]) -> Option<config::Const> {
  directives.iter().find_map(|directive| {
    if directive.node.name.node == config::Const::directive_name() {
      config::Const::from_directive(&directive.node).to_result().ok()
    } else {
      None
    }
  })
}

fn to_add_fields_from_directives(directives: &[Positioned<ConstDirective>]) -> Vec<config::AddField> {
  directives
    .iter()
    .filter_map(|directive| {
      if directive.node.name.node == config::AddField::directive_name() {
        config::AddField::from_directive(&directive.node).to_result().ok()
      } else {
        None
      }
    })
    .collect::<Vec<_>>()
}

trait HasName {
  fn name(&self) -> &Positioned<Name>;
}
impl HasName for FieldDefinition {
  fn name(&self) -> &Positioned<Name> {
    &self.name
  }
}
impl HasName for InputValueDefinition {
  fn name(&self) -> &Positioned<Name> {
    &self.name
  }
}

trait Fieldlike {
  fn ty(&self) -> &Type;
  fn description(&self) -> &Option<Positioned<String>>;
  fn directives(&self) -> &[Positioned<ConstDirective>];
}
impl Fieldlike for FieldDefinition {
  fn ty(&self) -> &Type {
    &self.ty.node
  }
  fn description(&self) -> &Option<Positioned<String>> {
    &self.description
  }
  fn directives(&self) -> &[Positioned<ConstDirective>] {
    &self.directives
  }
}
impl Fieldlike for InputValueDefinition {
  fn ty(&self) -> &Type {
    &self.ty.node
  }
  fn description(&self) -> &Option<Positioned<String>> {
    &self.description
  }
  fn directives(&self) -> &[Positioned<ConstDirective>] {
    &self.directives
  }
}

trait ObjectLike {
  fn fields(&self) -> &Vec<Positioned<FieldDefinition>>;
  fn implements(&self) -> &Vec<Positioned<Name>>;
  fn is_interface(&self) -> bool;
}
impl ObjectLike for ObjectType {
  fn fields(&self) -> &Vec<Positioned<FieldDefinition>> {
    &self.fields
  }
  fn implements(&self) -> &Vec<Positioned<Name>> {
    &self.implements
  }
  fn is_interface(&self) -> bool {
    false
  }
}
impl ObjectLike for InterfaceType {
  fn fields(&self) -> &Vec<Positioned<FieldDefinition>> {
    &self.fields
  }
  fn implements(&self) -> &Vec<Positioned<Name>> {
    &self.implements
  }
  fn is_interface(&self) -> bool {
    true
  }
}<|MERGE_RESOLUTION|>--- conflicted
+++ resolved
@@ -7,12 +7,9 @@
 use async_graphql::parser::Positioned;
 use async_graphql::Name;
 
-<<<<<<< HEAD
-use super::{Cache, Protected};
-use crate::config::{self, Config, GraphQL, Grpc, RootSchema, Server, Union, Upstream};
-=======
-use crate::config::{self, Cache, Config, Expr, GraphQL, Grpc, Modify, Omit, RootSchema, Server, Union, Upstream};
->>>>>>> 6ac409ff
+use crate::config::{
+  self, Cache, Config, Expr, GraphQL, Grpc, Modify, Omit, Protected, RootSchema, Server, Union, Upstream,
+};
 use crate::directive::DirectiveCodec;
 use crate::valid::Valid;
 
@@ -235,38 +232,36 @@
 
   config::Http::from_directives(directives.iter())
     .zip(GraphQL::from_directives(directives.iter()))
+    .zip(Cache::from_directives(directives.iter()))
     .zip(Grpc::from_directives(directives.iter()))
-<<<<<<< HEAD
-    .zip(Cache::from_directives(directives.iter()))
-    .zip(Protected::from_directives(directives.iter()))
-    .map(|((((http, graphql), grpc), cache), protected)| {
-=======
     .zip(Expr::from_directives(directives.iter()))
     .zip(Omit::from_directives(directives.iter()))
     .zip(Modify::from_directives(directives.iter()))
-    .map(|((((((http, graphql), cache), grpc), expr), omit), modify)| {
->>>>>>> 6ac409ff
-      let unsafe_operation = to_unsafe_operation(directives);
-      let const_field = to_const_field(directives);
-      config::Field {
-        type_of,
-        list,
-        required: !nullable,
-        list_type_required,
-        args,
-        doc,
-        modify,
-        omit,
-        http,
-        grpc,
-        unsafe_operation,
-        const_field,
-        graphql,
-        expr,
-        cache: cache.or(parent_cache),
-        protected: protected.is_some(),
-      }
-    })
+    .zip(Protected::from_directives(directives.iter()))
+    .map(
+      |(((((((http, graphql), cache), grpc), expr), omit), modify), protected)| {
+        let unsafe_operation = to_unsafe_operation(directives);
+        let const_field = to_const_field(directives);
+        config::Field {
+          type_of,
+          list,
+          required: !nullable,
+          list_type_required,
+          args,
+          doc,
+          modify,
+          omit,
+          http,
+          grpc,
+          unsafe_operation,
+          const_field,
+          graphql,
+          expr,
+          cache: cache.or(parent_cache),
+          protected: protected.is_some(),
+        }
+      },
+    )
 }
 fn to_unsafe_operation(directives: &[Positioned<ConstDirective>]) -> Option<config::Unsafe> {
   directives.iter().find_map(|directive| {
