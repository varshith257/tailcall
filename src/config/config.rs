use std::collections::{BTreeMap, BTreeSet, HashSet};
use std::fmt::{self, Display};

use anyhow::Result;
use async_graphql::parser::types::ServiceDocument;
use derive_setters::Setters;
use serde::{Deserialize, Serialize};
use serde_json::Value;

use super::{Server, Upstream};
use crate::config::from_document::from_document;
use crate::config::reader::ConfigReader;
use crate::config::source::Source;
use crate::config::{is_default, KeyValues};
use crate::directive::DirectiveCodec;
use crate::http::Method;
use crate::json::JsonSchema;
use crate::valid::Valid;

#[derive(Serialize, Deserialize, Clone, Debug, Default, Setters)]
#[serde(rename_all = "camelCase")]
pub struct Config {
  #[serde(default)]
  pub server: Server,
  #[serde(default)]
  pub upstream: Upstream,
  pub schema: RootSchema,
  #[serde(default)]
  #[setters(skip)]
  pub types: BTreeMap<String, Type>,
  #[serde(default)]
  pub unions: BTreeMap<String, Union>,
}
impl Config {
  pub fn port(&self) -> u16 {
    self.server.port.unwrap_or(8000)
  }

  pub fn output_types(&self) -> HashSet<&String> {
    let mut types = HashSet::new();

    if let Some(ref query) = &self.schema.query {
      types.insert(query);
    }

    if let Some(ref mutation) = &self.schema.mutation {
      types.insert(mutation);
    }

    for (_, type_of) in self.types.iter() {
      if type_of.interface || !type_of.fields.is_empty() {
        for (_, field) in type_of.fields.iter() {
          types.insert(&field.type_of);
        }
      }
    }
    types
  }

  pub fn input_types(&self) -> HashSet<&String> {
    let mut types = HashSet::new();
    for (_, type_of) in self.types.iter() {
      if !type_of.interface {
        for (_, field) in type_of.fields.iter() {
          for (_, arg) in field.args.iter() {
            types.insert(&arg.type_of);
          }
        }
      }
    }
    types
  }

  pub fn find_type(&self, name: &str) -> Option<&Type> {
    self.types.get(name)
  }

  pub fn find_union(&self, name: &str) -> Option<&Union> {
    self.unions.get(name)
  }

  pub fn to_yaml(&self) -> Result<String> {
    Ok(serde_yaml::to_string(self)?)
  }

  pub fn to_json(&self) -> Result<String> {
    Ok(serde_json::to_string(self)?)
  }

  pub fn to_document(&self) -> ServiceDocument {
    (self.clone()).into()
  }

  pub fn to_sdl(&self) -> String {
    let doc = self.to_document();
    crate::document::print(doc)
  }

  pub fn query(mut self, query: &str) -> Self {
    self.schema.query = Some(query.to_string());
    self
  }

  pub fn types(mut self, types: Vec<(&str, Type)>) -> Self {
    let mut graphql_types = BTreeMap::new();
    for (name, type_) in types {
      graphql_types.insert(name.to_string(), type_);
    }
    self.types = graphql_types;
    self
  }

  pub fn contains(&self, name: &str) -> bool {
    self.types.contains_key(name) || self.unions.contains_key(name)
  }

  pub fn merge_right(self, other: &Self) -> Self {
    let server = self.server.merge_right(other.server.clone());
    let types = merge_types(self.types, other.types.clone());
    let unions = merge_unions(self.unions, other.unions.clone());
    let schema = self.schema.merge_right(other.schema.clone());
    let upstream = self.upstream.merge_right(other.upstream.clone());

    Self { server, upstream, types, schema, unions }
  }
}

#[derive(Serialize, Deserialize, Clone, Debug, Default)]
pub struct Type {
  pub fields: BTreeMap<String, Field>,
  #[serde(default)]
  pub added_fields: Vec<AddField>,
  pub doc: Option<String>,
  #[serde(default)]
  pub interface: bool,
  #[serde(default)]
  pub implements: BTreeSet<String>,
  #[serde(rename = "enum", default)]
  pub variants: Option<BTreeSet<String>>,
  #[serde(default)]
  pub scalar: bool,
}

impl Type {
  pub fn fields(mut self, fields: Vec<(&str, Field)>) -> Self {
    let mut graphql_fields = BTreeMap::new();
    for (name, field) in fields {
      graphql_fields.insert(name.to_string(), field);
    }
    self.fields = graphql_fields;
    self
  }
  pub fn merge_right(mut self, other: &Self) -> Self {
    let mut fields = self.fields.clone();
    fields.extend(other.fields.clone());
    self.implements.extend(other.implements.clone());
    if let Some(ref variants) = self.variants {
      if let Some(ref other) = other.variants {
        self.variants = Some(variants.union(other).cloned().collect());
      }
    } else {
      self.variants = other.variants.clone();
    }
    Self { fields, ..self.clone() }
  }
}

fn merge_types(mut self_types: BTreeMap<String, Type>, other_types: BTreeMap<String, Type>) -> BTreeMap<String, Type> {
  for (name, mut other_type) in other_types {
    if let Some(self_type) = self_types.remove(&name) {
      other_type = self_type.merge_right(&other_type)
    };

    self_types.insert(name, other_type);
  }
  self_types
}

fn merge_unions(
  mut self_unions: BTreeMap<String, Union>,
  other_unions: BTreeMap<String, Union>,
) -> BTreeMap<String, Union> {
  for (name, mut other_union) in other_unions {
    if let Some(self_union) = self_unions.remove(&name) {
      other_union = self_union.merge_right(other_union);
    }
    self_unions.insert(name, other_union);
  }
  self_unions
}

#[derive(Serialize, Deserialize, Clone, Debug, Default, Setters)]
#[setters(strip_option)]
pub struct RootSchema {
  pub query: Option<String>,
  pub mutation: Option<String>,
  pub subscription: Option<String>,
}

impl RootSchema {
  // TODO: add unit-tests
  fn merge_right(self, other: Self) -> Self {
    Self {
      query: other.query.or(self.query),
      mutation: other.mutation.or(self.mutation),
      subscription: other.subscription.or(self.subscription),
    }
  }
}

#[derive(Serialize, Deserialize, Clone, Debug, Default, Setters)]
#[setters(strip_option)]
pub struct Field {
  #[serde(rename = "type")]
  pub type_of: String,
  #[serde(default)]
  pub list: bool,
  #[serde(default)]
  pub required: bool,
  #[serde(default)]
  pub list_type_required: bool,
  #[serde(default)]
  pub args: BTreeMap<String, Arg>,
  pub doc: Option<String>,
  pub modify: Option<Modify>,
  pub http: Option<Http>,
  #[serde(rename = "unsafe")]
  pub unsafe_operation: Option<Unsafe>,

  #[serde(rename = "const")]
  pub const_field: Option<Const>,
  pub graphql: Option<GraphQL>,
}

impl Field {
  pub fn has_resolver(&self) -> bool {
    self.http.is_some() || self.unsafe_operation.is_some() || self.const_field.is_some() || self.graphql.is_some()
  }
  pub fn resolvable_directives(&self) -> Vec<String> {
    let mut directives = Vec::with_capacity(4);
    if self.http.is_some() {
      directives.push(Http::trace_name())
    }
    if self.graphql.is_some() {
      directives.push(GraphQL::trace_name())
    }
    if self.unsafe_operation.is_some() {
      directives.push(Unsafe::trace_name())
    }
    if self.const_field.is_some() {
      directives.push(Const::trace_name())
    }
    directives
  }
  pub fn has_batched_resolver(&self) -> bool {
    self.http.as_ref().is_some_and(|http| !http.group_by.is_empty())
  }
  pub fn to_list(mut self) -> Self {
    self.list = true;
    self
  }
}

#[derive(Serialize, Deserialize, Clone, Debug)]
pub struct Unsafe {
  pub script: String,
}

#[derive(Serialize, Deserialize, Clone, Debug)]
pub struct Modify {
  pub name: Option<String>,
  #[serde(default)]
  #[serde(skip_serializing_if = "is_default")]
  pub omit: bool,
}

#[derive(Serialize, Deserialize, Clone, Debug)]
pub struct Inline {
  pub path: Vec<String>,
}

#[derive(Serialize, Deserialize, Clone, Debug)]
pub struct Arg {
  #[serde(rename = "type")]
  pub type_of: String,
  #[serde(default)]
  pub list: bool,
  #[serde(default)]
  pub required: bool,
  pub doc: Option<String>,
  pub modify: Option<Modify>,
  pub default_value: Option<Value>,
}

#[derive(Serialize, Deserialize, Clone, Debug)]
pub struct Union {
  pub types: BTreeSet<String>,
  pub doc: Option<String>,
}

impl Union {
  pub fn merge_right(mut self, other: Self) -> Self {
    self.types.extend(other.types);
    self
  }
}

#[derive(Serialize, Deserialize, Clone, Debug, Default)]
pub struct Http {
  pub path: String,
  #[serde(default)]
  #[serde(skip_serializing_if = "is_default")]
  pub method: Method,
  #[serde(default)]
  #[serde(skip_serializing_if = "is_default")]
  pub query: KeyValues,
  pub input: Option<JsonSchema>,
  pub output: Option<JsonSchema>,
  pub body: Option<String>,
  #[serde(rename = "baseURL")]
  pub base_url: Option<String>,
  #[serde(default)]
  #[serde(skip_serializing_if = "is_default")]
  pub headers: KeyValues,
  #[serde(default)]
  #[serde(rename = "groupBy", skip_serializing_if = "is_default")]
  pub group_by: Vec<String>,
}

#[derive(Serialize, Deserialize, Clone, Debug, Default)]
<<<<<<< HEAD
pub struct Graphql {
  pub name: Option<String>,
=======
pub struct GraphQL {
  pub name: String,
>>>>>>> 64870ea5
  pub args: Option<KeyValues>,
  #[serde(rename = "baseURL")]
  pub base_url: Option<String>,
  #[serde(default)]
  #[serde(skip_serializing_if = "is_default")]
  pub headers: KeyValues,
  #[serde(default)]
  #[serde(skip_serializing_if = "is_default")]
  pub batch: bool,
  #[serde(rename = "filterSelectionSet")]
  pub filter_selection_set: Option<bool>,
}

#[derive(Default, Debug, Clone, Serialize, Deserialize, PartialEq, Eq)]
#[serde(rename_all = "lowercase")]
pub enum GraphQLOperationType {
  #[default]
  Query,
  Mutation,
}

impl Display for GraphQLOperationType {
  fn fmt(&self, f: &mut fmt::Formatter) -> fmt::Result {
    f.write_str(match self {
      Self::Query => "query",
      Self::Mutation => "mutation",
    })
  }
}

#[derive(Serialize, Deserialize, Clone, Debug)]
pub struct Const {
  pub data: Value,
}

#[derive(Serialize, Deserialize, Clone, Debug)]
pub struct AddField {
  pub name: String,
  pub path: Vec<String>,
}

impl Config {
  pub fn from_json(json: &str) -> Result<Self> {
    Ok(serde_json::from_str(json)?)
  }

  pub fn from_yaml(yaml: &str) -> Result<Self> {
    Ok(serde_yaml::from_str(yaml)?)
  }

  pub fn from_sdl(sdl: &str) -> Valid<Self, String> {
    let doc = async_graphql::parser::parse_schema(sdl);
    match doc {
      Ok(doc) => from_document(doc),
      Err(e) => Valid::fail(e.to_string()),
    }
  }

  pub fn from_source(source: Source, schema: &str) -> Result<Self> {
    match source {
      Source::GraphQL => Ok(Config::from_sdl(schema).to_result()?),
      Source::Json => Ok(Config::from_json(schema)?),
      Source::Yml => Ok(Config::from_yaml(schema)?),
    }
  }
  pub fn n_plus_one(&self) -> Vec<Vec<(String, String)>> {
    super::n_plus_one::n_plus_one(self)
  }

  pub async fn from_file_or_url<Iter>(file_paths: Iter) -> Result<Config>
  where
    Iter: Iterator,
    Iter::Item: AsRef<str>,
  {
    let config_reader = ConfigReader::init(file_paths);

    config_reader.read().await
  }
}

#[cfg(test)]
mod tests {
  use super::*;

  #[test]
  fn test_field_has_or_not_batch_resolver() {
    let f1 = Field { ..Default::default() };

    let f2 =
      Field { http: Some(Http { group_by: vec!["id".to_string()], ..Default::default() }), ..Default::default() };

    let f3 = Field { http: Some(Http { group_by: vec![], ..Default::default() }), ..Default::default() };

    assert!(!f1.has_batched_resolver());
    assert!(f2.has_batched_resolver());
    assert!(!f3.has_batched_resolver());
  }

  #[test]
  fn test_graphql_directive_name() {
    let name = GraphQL::directive_name();
    assert_eq!(name, "graphQL");
  }
}<|MERGE_RESOLUTION|>--- conflicted
+++ resolved
@@ -328,13 +328,8 @@
 }
 
 #[derive(Serialize, Deserialize, Clone, Debug, Default)]
-<<<<<<< HEAD
-pub struct Graphql {
+pub struct GraphQL {
   pub name: Option<String>,
-=======
-pub struct GraphQL {
-  pub name: String,
->>>>>>> 64870ea5
   pub args: Option<KeyValues>,
   #[serde(rename = "baseURL")]
   pub base_url: Option<String>,
