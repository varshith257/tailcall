--- conflicted
+++ resolved
@@ -23,19 +23,6 @@
 )]
 #[serde(rename_all = "camelCase")]
 pub struct Config {
-<<<<<<< HEAD
-  #[serde(default)]
-  pub server: Server,
-  #[serde(default)]
-  pub upstream: Upstream,
-  pub schema: RootSchema,
-  // pub rate_limit: Option<GlobalRateLimit>,
-  #[serde(default)]
-  #[setters(skip)]
-  pub types: BTreeMap<String, Type>,
-  #[serde(default, skip_serializing_if = "is_default")]
-  pub unions: BTreeMap<String, Union>,
-=======
     ///
     /// Dictates how the server behaves and helps tune tailcall for all ingress requests.
     /// Features such as request batching, SSL, HTTP2 etc. can be configured here.
@@ -73,7 +60,6 @@
     ///
     #[serde(default, skip_serializing_if = "is_default")]
     pub links: Vec<Link>,
->>>>>>> eb116704
 }
 impl Config {
     pub fn port(&self) -> u16 {
@@ -172,70 +158,6 @@
         for (name, type_) in types {
             graphql_types.insert(name.to_string(), type_);
         }
-<<<<<<< HEAD
-      }
-    }
-    types
-  }
-
-  pub fn find_type(&self, name: &str) -> Option<&Type> {
-    self.types.get(name)
-  }
-
-  pub fn find_union(&self, name: &str) -> Option<&Union> {
-    self.unions.get(name)
-  }
-
-  pub fn to_yaml(&self) -> Result<String> {
-    Ok(serde_yaml::to_string(self)?)
-  }
-
-  pub fn to_json(&self, pretty: bool) -> Result<String> {
-    if pretty {
-      Ok(serde_json::to_string_pretty(self)?)
-    } else {
-      Ok(serde_json::to_string(self)?)
-    }
-  }
-
-  pub fn to_document(&self) -> ServiceDocument {
-    (self.clone()).into()
-  }
-
-  pub fn to_sdl(&self) -> String {
-    let doc = self.to_document();
-    crate::document::print(doc)
-  }
-
-  pub fn query(mut self, query: &str) -> Self {
-    self.schema.query = Some(query.to_string());
-    self
-  }
-
-  pub fn types(mut self, types: Vec<(&str, Type)>) -> Self {
-    let mut graphql_types = BTreeMap::new();
-    for (name, type_) in types {
-      graphql_types.insert(name.to_string(), type_);
-    }
-    self.types = graphql_types;
-    self
-  }
-
-  pub fn contains(&self, name: &str) -> bool {
-    self.types.contains_key(name) || self.unions.contains_key(name)
-  }
-
-  pub fn merge_right(self, other: &Self) -> Self {
-    let server = self.server.merge_right(other.server.clone());
-    let types = merge_types(self.types, other.types.clone());
-    let unions = merge_unions(self.unions, other.unions.clone());
-    let schema = self.schema.merge_right(other.schema.clone());
-    let upstream = self.upstream.merge_right(other.upstream.clone());
-    // let rate_limit = self.rate_limit.or(other.rate_limit.clone());
-
-    Self { server, upstream, types, schema, unions /* rate_limit */ }
-  }
-=======
         self.types = graphql_types;
         self
     }
@@ -254,7 +176,6 @@
 
         Self { server, upstream, types, schema, unions, links }
     }
->>>>>>> eb116704
 }
 
 fn merge_links(self_links: Vec<Link>, other_links: Vec<Link>) -> Vec<Link> {
@@ -272,25 +193,6 @@
 ///
 #[derive(Serialize, Deserialize, Clone, Debug, Default, PartialEq, Eq, schemars::JsonSchema)]
 pub struct Type {
-<<<<<<< HEAD
-  pub fields: BTreeMap<String, Field>,
-  #[serde(default, skip_serializing_if = "is_default")]
-  pub added_fields: Vec<AddField>,
-  #[serde(default, skip_serializing_if = "is_default")]
-  pub doc: Option<String>,
-  #[serde(default, skip_serializing_if = "is_default")]
-  pub interface: bool,
-  #[serde(default, skip_serializing_if = "is_default")]
-  pub implements: BTreeSet<String>,
-  #[serde(rename = "enum", default, skip_serializing_if = "is_default")]
-  pub variants: Option<BTreeSet<String>>,
-  #[serde(default, skip_serializing_if = "is_default")]
-  pub scalar: bool,
-  #[serde(default, skip_serializing_if = "is_default")]
-  pub cache: Option<Cache>,
-  #[serde(default, skip_serializing_if = "is_default")]
-  pub rate_limit: Option<RateLimit>,
-=======
     ///
     /// A map of field name and its definition.
     ///
@@ -330,7 +232,6 @@
     /// Setting to indicate if the type can be cached.
     ///
     pub cache: Option<Cache>,
->>>>>>> eb116704
 }
 
 impl Type {
@@ -365,53 +266,38 @@
     pub max_age: NonZeroU64,
 }
 
-<<<<<<< HEAD
-#[derive(Clone, Debug, PartialEq, Deserialize, Serialize, Eq)]
+#[derive(Clone, Debug, PartialEq, Deserialize, Serialize, Eq, schemars::JsonSchema)]
 #[serde(rename_all = "camelCase")]
 pub enum RateLimitUnit {
-  Second,
-  Minute,
-  Hour,
-  Day,
-  Month,
-  Year,
+    Second,
+    Minute,
+    Hour,
+    Day,
+    Month,
+    Year,
 }
 
 impl RateLimitUnit {
-  pub fn into_secs(&self) -> u64 {
-    match self {
-      Self::Second => 1,
-      Self::Minute => 60,
-      Self::Hour => 60 * 60,
-      Self::Day => 24 * 60 * 60,
-      Self::Month => 28 * 24 * 60 * 60,
-      Self::Year => 365 * 28 * 24 * 60 * 60,
-    }
-  }
-}
-
-#[derive(Clone, Debug, PartialEq, Deserialize, Serialize, Eq)]
-#[serde(rename_all = "camelCase")]
-pub struct ClientRateLimit {
-  pub unit: RateLimitUnit,
-  pub requests_per_unit: NonZeroU64,
-  pub group_by: Option<String>,
-}
-
-#[derive(Clone, Debug, PartialEq, Deserialize, Serialize, Eq)]
+    pub fn into_secs(&self) -> u64 {
+        match self {
+            Self::Second => 1,
+            Self::Minute => 60,
+            Self::Hour => 60 * 60,
+            Self::Day => 24 * 60 * 60,
+            Self::Month => 28 * 24 * 60 * 60,
+            Self::Year => 365 * 28 * 24 * 60 * 60,
+        }
+    }
+}
+
+#[derive(Clone, Debug, PartialEq, Deserialize, Serialize, Eq, schemars::JsonSchema)]
 #[serde(rename_all = "camelCase")]
 pub struct RateLimit {
-  pub unit: RateLimitUnit,
-  pub requests_per_unit: NonZeroU64,
-  pub group_by: Option<String>,
-}
-
-fn merge_types(mut self_types: BTreeMap<String, Type>, other_types: BTreeMap<String, Type>) -> BTreeMap<String, Type> {
-  for (name, mut other_type) in other_types {
-    if let Some(self_type) = self_types.remove(&name) {
-      other_type = self_type.merge_right(&other_type)
-    };
-=======
+    pub unit: RateLimitUnit,
+    pub requests_per_unit: NonZeroU64,
+    pub group_by: Option<String>,
+}
+
 fn merge_types(
     mut self_types: BTreeMap<String, Type>,
     other_types: BTreeMap<String, Type>,
@@ -420,7 +306,6 @@
         if let Some(self_type) = self_types.remove(&name) {
             other_type = self_type.merge_right(&other_type);
         }
->>>>>>> eb116704
 
         self_types.insert(name, other_type);
     }
@@ -474,39 +359,6 @@
 )]
 #[setters(strip_option)]
 pub struct Field {
-<<<<<<< HEAD
-  #[serde(rename = "type", default, skip_serializing_if = "is_default")]
-  pub type_of: String,
-  #[serde(default, skip_serializing_if = "is_default")]
-  pub list: bool,
-  #[serde(default, skip_serializing_if = "is_default")]
-  pub required: bool,
-  #[serde(default, skip_serializing_if = "is_default")]
-  pub list_type_required: bool,
-  #[serde(default, skip_serializing_if = "is_default")]
-  pub args: BTreeMap<String, Arg>,
-  #[serde(default, skip_serializing_if = "is_default")]
-  pub doc: Option<String>,
-  #[serde(default, skip_serializing_if = "is_default")]
-  pub modify: Option<Modify>,
-  #[serde(default, skip_serializing_if = "is_default")]
-  pub omit: Option<Omit>,
-  #[serde(default, skip_serializing_if = "is_default")]
-  pub http: Option<Http>,
-  #[serde(default, skip_serializing_if = "is_default")]
-  pub grpc: Option<Grpc>,
-  #[serde(rename = "unsafe", default, skip_serializing_if = "is_default")]
-  pub unsafe_operation: Option<Unsafe>,
-  #[serde(rename = "const", default, skip_serializing_if = "is_default")]
-  pub const_field: Option<Const>,
-  #[serde(default, skip_serializing_if = "is_default")]
-  pub graphql: Option<GraphQL>,
-  #[serde(default, skip_serializing_if = "is_default")]
-  pub expr: Option<Expr>,
-  pub cache: Option<Cache>,
-  #[serde(default, skip_serializing_if = "is_default")]
-  pub rate_limit: Option<RateLimit>,
-=======
     ///
     /// Refers to the type of the value the field can be resolved to.
     ///
@@ -594,7 +446,6 @@
     /// Sets the cache configuration for a field
     ///
     pub cache: Option<Cache>,
->>>>>>> eb116704
 }
 
 impl Field {
@@ -719,48 +570,6 @@
 /// The path argument specifies the path of the REST API.
 /// In this scenario, the GraphQL server will make a GET request to the API endpoint specified when the `users` field is queried.
 pub struct Http {
-<<<<<<< HEAD
-  pub path: String,
-  #[serde(default, skip_serializing_if = "is_default")]
-  pub method: Method,
-  #[serde(default, skip_serializing_if = "is_default")]
-  pub query: KeyValues,
-  #[serde(default, skip_serializing_if = "is_default")]
-  pub input: Option<JsonSchema>,
-  #[serde(default, skip_serializing_if = "is_default")]
-  pub output: Option<JsonSchema>,
-  #[serde(default, skip_serializing_if = "is_default")]
-  pub body: Option<String>,
-  #[serde(rename = "baseURL", default, skip_serializing_if = "is_default")]
-  pub base_url: Option<String>,
-  #[serde(default, skip_serializing_if = "is_default")]
-  pub headers: KeyValues,
-  #[serde(rename = "groupBy", default, skip_serializing_if = "is_default")]
-  pub group_by: Vec<String>,
-  #[serde(rename = "rateLimit", default, skip_serializing_if = "is_default")]
-  pub rate_limit: Option<ClientRateLimit>,
-  #[serde(default, skip_serializing_if = "is_default")]
-  pub encoding: Encoding,
-}
-
-#[derive(Serialize, Deserialize, Clone, Debug, PartialEq, Eq)]
-pub enum ExprBody {
-  #[serde(rename = "http")]
-  Http(Http),
-  #[serde(rename = "grpc")]
-  Grpc(Grpc),
-  #[serde(rename = "graphQL")]
-  GraphQL(GraphQL),
-  #[serde(rename = "const")]
-  Const(Value),
-  #[serde(rename = "if")]
-  If {
-    cond: Box<ExprBody>,
-    then: Box<ExprBody>,
-    #[serde(rename = "else")]
-    els: Box<ExprBody>,
-  },
-=======
     #[serde(rename = "baseURL", default, skip_serializing_if = "is_default")]
     /// This refers to the base URL of the API. If not specified, the default base URL is the one specified in the `@upstream` operator.
     pub base_url: Option<String>,
@@ -801,7 +610,6 @@
     #[serde(default, skip_serializing_if = "is_default")]
     /// This represents the query parameters of your API call. You can pass it as a static object or use Mustache template for dynamic parameters. These parameters will be added to the URL.
     pub query: KeyValues,
->>>>>>> eb116704
 }
 
 #[derive(Serialize, Deserialize, Clone, Debug, Default, PartialEq, Eq, schemars::JsonSchema)]
@@ -813,21 +621,6 @@
 /// The `method` argument specifies the name of the gRPC method.
 /// In this scenario, the GraphQL server will make a gRPC request to the gRPC endpoint specified when the `users` field is queried.
 pub struct Grpc {
-<<<<<<< HEAD
-  pub service: String,
-  pub method: String,
-  #[serde(default, skip_serializing_if = "is_default")]
-  pub body: Option<String>,
-  #[serde(rename = "baseURL", default, skip_serializing_if = "is_default")]
-  pub base_url: Option<String>,
-  #[serde(default, skip_serializing_if = "is_default")]
-  pub headers: KeyValues,
-  pub proto_path: String,
-  #[serde(default, skip_serializing_if = "is_default")]
-  pub group_by: Vec<String>,
-  #[serde(default, skip_serializing_if = "is_default")]
-  pub rate_limit: Option<ClientRateLimit>,
-=======
     #[serde(rename = "baseURL", default, skip_serializing_if = "is_default")]
     /// This refers to the base URL of the API. If not specified, the default base URL is the one specified in the `@upstream` operator.
     pub base_url: Option<String>,
@@ -842,25 +635,11 @@
     pub headers: KeyValues,
     /// This refers to the gRPC method you're going to call. For instance `GetAllNews`.
     pub method: String,
->>>>>>> eb116704
 }
 
 #[derive(Serialize, Deserialize, Clone, Debug, Default, PartialEq, Eq, schemars::JsonSchema)]
 /// The @graphQL operator allows to specify GraphQL API server request to fetch data from.
 pub struct GraphQL {
-<<<<<<< HEAD
-  pub name: String,
-  #[serde(default, skip_serializing_if = "is_default")]
-  pub args: Option<KeyValues>,
-  #[serde(rename = "baseURL", default, skip_serializing_if = "is_default")]
-  pub base_url: Option<String>,
-  #[serde(default, skip_serializing_if = "is_default")]
-  pub headers: KeyValues,
-  #[serde(default, skip_serializing_if = "is_default")]
-  pub batch: bool,
-  #[serde(default, skip_serializing_if = "is_default")]
-  pub rate_limit: Option<ClientRateLimit>,
-=======
     #[serde(default, skip_serializing_if = "is_default")]
     /// Named arguments for the requested field. More info [here](https://tailcall.run/docs/guides/operators/#args)
     pub args: Option<KeyValues>,
@@ -881,7 +660,6 @@
 
     /// Specifies the root field on the upstream to request data from. This maps a field in your schema to a field in the upstream schema. When a query is received for this field, Tailcall requests data from the corresponding upstream field.
     pub name: String,
->>>>>>> eb116704
 }
 
 #[derive(Default, Debug, Clone, Serialize, Deserialize, PartialEq, Eq)]
