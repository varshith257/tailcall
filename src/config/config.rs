use std::collections::{BTreeMap, BTreeSet, HashSet};
use std::fmt::{self, Display};
use std::num::NonZeroU64;

use anyhow::Result;
use async_graphql::parser::types::ServiceDocument;
use derive_setters::Setters;
use serde::{Deserialize, Serialize};
use serde_json::Value;

use super::{Server, Upstream};
use crate::config::from_document::from_document;
use crate::config::source::Source;
use crate::config::{is_default, KeyValues};
use crate::directive::DirectiveCodec;
use crate::http::Method;
use crate::json::JsonSchema;
use crate::valid::Valid;

#[derive(Serialize, Deserialize, Clone, Debug, Default, Setters, PartialEq, Eq)]
#[serde(rename_all = "camelCase")]
pub struct Config {
  #[serde(default)]
  pub server: Server,
  #[serde(default)]
  pub upstream: Upstream,
  pub schema: RootSchema,
  // pub rate_limit: Option<GlobalRateLimit>,
  #[serde(default)]
  #[setters(skip)]
  pub types: BTreeMap<String, Type>,
  #[serde(default, skip_serializing_if = "is_default")]
  pub unions: BTreeMap<String, Union>,
}
impl Config {
  pub fn port(&self) -> u16 {
    self.server.port.unwrap_or(8000)
  }

  pub fn output_types(&self) -> HashSet<&String> {
    let mut types = HashSet::new();

    if let Some(ref query) = &self.schema.query {
      types.insert(query);
    }

    if let Some(ref mutation) = &self.schema.mutation {
      types.insert(mutation);
    }

    for (_, type_of) in self.types.iter() {
      if type_of.interface || !type_of.fields.is_empty() {
        for (_, field) in type_of.fields.iter() {
          types.insert(&field.type_of);
        }
      }
    }
    types
  }

  pub fn input_types(&self) -> HashSet<&String> {
    let mut types = HashSet::new();
    for (_, type_of) in self.types.iter() {
      if !type_of.interface {
        for (_, field) in type_of.fields.iter() {
          for (_, arg) in field.args.iter() {
            types.insert(&arg.type_of);
          }
        }
      }
    }
    types
  }

  pub fn find_type(&self, name: &str) -> Option<&Type> {
    self.types.get(name)
  }

  pub fn find_union(&self, name: &str) -> Option<&Union> {
    self.unions.get(name)
  }

  pub fn to_yaml(&self) -> Result<String> {
    Ok(serde_yaml::to_string(self)?)
  }

  pub fn to_json(&self, pretty: bool) -> Result<String> {
    if pretty {
      Ok(serde_json::to_string_pretty(self)?)
    } else {
      Ok(serde_json::to_string(self)?)
    }
  }

  pub fn to_document(&self) -> ServiceDocument {
    (self.clone()).into()
  }

  pub fn to_sdl(&self) -> String {
    let doc = self.to_document();
    crate::document::print(doc)
  }

  pub fn query(mut self, query: &str) -> Self {
    self.schema.query = Some(query.to_string());
    self
  }

  pub fn types(mut self, types: Vec<(&str, Type)>) -> Self {
    let mut graphql_types = BTreeMap::new();
    for (name, type_) in types {
      graphql_types.insert(name.to_string(), type_);
    }
    self.types = graphql_types;
    self
  }

  pub fn contains(&self, name: &str) -> bool {
    self.types.contains_key(name) || self.unions.contains_key(name)
  }

  pub fn merge_right(self, other: &Self) -> Self {
    let server = self.server.merge_right(other.server.clone());
    let types = merge_types(self.types, other.types.clone());
    let unions = merge_unions(self.unions, other.unions.clone());
    let schema = self.schema.merge_right(other.schema.clone());
    let upstream = self.upstream.merge_right(other.upstream.clone());
    // let rate_limit = self.rate_limit.or(other.rate_limit.clone());

    Self { server, upstream, types, schema, unions /* rate_limit */ }
  }
}

#[derive(Serialize, Deserialize, Clone, Debug, Default, PartialEq, Eq)]
pub struct Type {
  pub fields: BTreeMap<String, Field>,
  #[serde(default, skip_serializing_if = "is_default")]
  pub added_fields: Vec<AddField>,
  #[serde(default, skip_serializing_if = "is_default")]
  pub doc: Option<String>,
  #[serde(default, skip_serializing_if = "is_default")]
  pub interface: bool,
  #[serde(default, skip_serializing_if = "is_default")]
  pub implements: BTreeSet<String>,
  #[serde(rename = "enum", default, skip_serializing_if = "is_default")]
  pub variants: Option<BTreeSet<String>>,
  #[serde(default, skip_serializing_if = "is_default")]
  pub scalar: bool,
  #[serde(default, skip_serializing_if = "is_default")]
  pub cache: Option<Cache>,
  #[serde(default, skip_serializing_if = "is_default")]
  pub rate_limit: Option<RateLimit>,
}

impl Type {
  pub fn fields(mut self, fields: Vec<(&str, Field)>) -> Self {
    let mut graphql_fields = BTreeMap::new();
    for (name, field) in fields {
      graphql_fields.insert(name.to_string(), field);
    }
    self.fields = graphql_fields;
    self
  }
  pub fn merge_right(mut self, other: &Self) -> Self {
    let mut fields = self.fields.clone();
    fields.extend(other.fields.clone());
    self.implements.extend(other.implements.clone());
    if let Some(ref variants) = self.variants {
      if let Some(ref other) = other.variants {
        self.variants = Some(variants.union(other).cloned().collect());
      }
    } else {
      self.variants = other.variants.clone();
    }
    Self { fields, ..self.clone() }
  }
}

#[derive(Clone, Debug, PartialEq, Deserialize, Serialize, Eq)]
#[serde(rename_all = "camelCase")]
pub struct Cache {
  pub max_age: NonZeroU64,
}

#[derive(Clone, Debug, PartialEq, Deserialize, Serialize, Eq)]
#[serde(rename_all = "camelCase")]
pub enum RateLimitUnit {
  Second,
  Minute,
  Hour,
  Day,
  Month,
  Year,
}

impl RateLimitUnit {
  pub fn into_secs(&self) -> u64 {
    match self {
      Self::Second => 1,
      Self::Minute => 60,
      Self::Hour => 60 * 60,
      Self::Day => 24 * 60 * 60,
      Self::Month => 28 * 24 * 60 * 60,
      Self::Year => 365 * 28 * 24 * 60 * 60,
    }
  }
}

#[derive(Clone, Debug, PartialEq, Deserialize, Serialize, Eq)]
#[serde(rename_all = "camelCase")]
pub struct ClientRateLimit {
  pub unit: RateLimitUnit,
  pub requests_per_unit: NonZeroU64,
  pub group_by: Option<String>,
}

#[derive(Clone, Debug, PartialEq, Deserialize, Serialize, Eq)]
#[serde(rename_all = "camelCase")]
pub struct RateLimit {
  pub unit: RateLimitUnit,
  pub requests_per_unit: NonZeroU64,
  pub group_by: Option<String>,
}

fn merge_types(mut self_types: BTreeMap<String, Type>, other_types: BTreeMap<String, Type>) -> BTreeMap<String, Type> {
  for (name, mut other_type) in other_types {
    if let Some(self_type) = self_types.remove(&name) {
      other_type = self_type.merge_right(&other_type)
    };

    self_types.insert(name, other_type);
  }
  self_types
}

fn merge_unions(
  mut self_unions: BTreeMap<String, Union>,
  other_unions: BTreeMap<String, Union>,
) -> BTreeMap<String, Union> {
  for (name, mut other_union) in other_unions {
    if let Some(self_union) = self_unions.remove(&name) {
      other_union = self_union.merge_right(other_union);
    }
    self_unions.insert(name, other_union);
  }
  self_unions
}

#[derive(Serialize, Deserialize, Clone, Debug, Default, Setters, PartialEq, Eq)]
#[setters(strip_option)]
pub struct RootSchema {
  pub query: Option<String>,
  #[serde(default, skip_serializing_if = "is_default")]
  pub mutation: Option<String>,
  #[serde(default, skip_serializing_if = "is_default")]
  pub subscription: Option<String>,
}

impl RootSchema {
  // TODO: add unit-tests
  fn merge_right(self, other: Self) -> Self {
    Self {
      query: other.query.or(self.query),
      mutation: other.mutation.or(self.mutation),
      subscription: other.subscription.or(self.subscription),
    }
  }
}

#[derive(Serialize, Deserialize, Clone, Debug, PartialEq, Eq)]
pub struct Omit {}

#[derive(Serialize, Deserialize, Clone, Debug, Default, Setters, PartialEq, Eq)]
#[setters(strip_option)]
pub struct Field {
  #[serde(rename = "type", default, skip_serializing_if = "is_default")]
  pub type_of: String,
  #[serde(default, skip_serializing_if = "is_default")]
  pub list: bool,
  #[serde(default, skip_serializing_if = "is_default")]
  pub required: bool,
  #[serde(default, skip_serializing_if = "is_default")]
  pub list_type_required: bool,
  #[serde(default, skip_serializing_if = "is_default")]
  pub args: BTreeMap<String, Arg>,
  #[serde(default, skip_serializing_if = "is_default")]
  pub doc: Option<String>,
  #[serde(default, skip_serializing_if = "is_default")]
  pub modify: Option<Modify>,
  #[serde(default, skip_serializing_if = "is_default")]
  pub omit: Option<Omit>,
  #[serde(default, skip_serializing_if = "is_default")]
  pub http: Option<Http>,
  #[serde(default, skip_serializing_if = "is_default")]
  pub grpc: Option<Grpc>,
  #[serde(rename = "unsafe", default, skip_serializing_if = "is_default")]
  pub unsafe_operation: Option<Unsafe>,
  #[serde(rename = "const", default, skip_serializing_if = "is_default")]
  pub const_field: Option<Const>,
  #[serde(default, skip_serializing_if = "is_default")]
  pub graphql: Option<GraphQL>,
  #[serde(default, skip_serializing_if = "is_default")]
  pub expr: Option<Expr>,
  pub cache: Option<Cache>,
  #[serde(default, skip_serializing_if = "is_default")]
  pub rate_limit: Option<RateLimit>,
}

impl Field {
  pub fn has_resolver(&self) -> bool {
    self.http.is_some()
      || self.unsafe_operation.is_some()
      || self.const_field.is_some()
      || self.graphql.is_some()
      || self.grpc.is_some()
      || self.expr.is_some()
  }
  pub fn resolvable_directives(&self) -> Vec<String> {
    let mut directives = Vec::with_capacity(4);
    if self.http.is_some() {
      directives.push(Http::trace_name())
    }
    if self.graphql.is_some() {
      directives.push(GraphQL::trace_name())
    }
    if self.unsafe_operation.is_some() {
      directives.push(Unsafe::trace_name())
    }
    if self.const_field.is_some() {
      directives.push(Const::trace_name())
    }
    if self.grpc.is_some() {
      directives.push(Grpc::trace_name())
    }
    directives
  }
  pub fn has_batched_resolver(&self) -> bool {
    self.http.as_ref().is_some_and(|http| !http.group_by.is_empty())
      || self.graphql.as_ref().is_some_and(|graphql| graphql.batch)
      || self.grpc.as_ref().is_some_and(|grpc| !grpc.group_by.is_empty())
  }
  pub fn to_list(mut self) -> Self {
    self.list = true;
    self
  }

  pub fn int() -> Self {
    Self { type_of: "Int".to_string(), ..Default::default() }
  }

  pub fn string() -> Self {
    Self { type_of: "String".to_string(), ..Default::default() }
  }

  pub fn float() -> Self {
    Self { type_of: "Float".to_string(), ..Default::default() }
  }

  pub fn boolean() -> Self {
    Self { type_of: "Boolean".to_string(), ..Default::default() }
  }

  pub fn id() -> Self {
    Self { type_of: "ID".to_string(), ..Default::default() }
  }

  pub fn is_omitted(&self) -> bool {
    self.omit.is_some() || self.modify.as_ref().map(|m| m.omit).unwrap_or(false)
  }
}

#[derive(Serialize, Deserialize, Clone, Debug, PartialEq, Eq)]
pub struct Unsafe {
  pub script: String,
}

#[derive(Serialize, Deserialize, Clone, Debug, PartialEq, Eq)]
pub struct Modify {
  #[serde(default, skip_serializing_if = "is_default")]
  pub name: Option<String>,
  #[serde(default, skip_serializing_if = "is_default")]
  pub omit: bool,
}

#[derive(Serialize, Deserialize, Clone, Debug, PartialEq, Eq)]
pub struct Inline {
  pub path: Vec<String>,
}

#[derive(Serialize, Deserialize, Clone, Debug, PartialEq, Eq)]
pub struct Arg {
  #[serde(rename = "type")]
  pub type_of: String,
  #[serde(default, skip_serializing_if = "is_default")]
  pub list: bool,
  #[serde(default, skip_serializing_if = "is_default")]
  pub required: bool,
  #[serde(default, skip_serializing_if = "is_default")]
  pub doc: Option<String>,
  #[serde(default, skip_serializing_if = "is_default")]
  pub modify: Option<Modify>,
  #[serde(default, skip_serializing_if = "is_default")]
  pub default_value: Option<Value>,
}

#[derive(Serialize, Deserialize, Clone, Debug, PartialEq, Eq)]
pub struct Union {
  pub types: BTreeSet<String>,
  pub doc: Option<String>,
}

impl Union {
  pub fn merge_right(mut self, other: Self) -> Self {
    self.types.extend(other.types);
    self
  }
}

#[derive(Serialize, Deserialize, Clone, Debug, Default, PartialEq, Eq)]
pub struct Http {
  pub path: String,
  #[serde(default, skip_serializing_if = "is_default")]
  pub method: Method,
  #[serde(default, skip_serializing_if = "is_default")]
  pub query: KeyValues,
  #[serde(default, skip_serializing_if = "is_default")]
  pub input: Option<JsonSchema>,
  #[serde(default, skip_serializing_if = "is_default")]
  pub output: Option<JsonSchema>,
  #[serde(default, skip_serializing_if = "is_default")]
  pub body: Option<String>,
  #[serde(rename = "baseURL", default, skip_serializing_if = "is_default")]
  pub base_url: Option<String>,
  #[serde(default, skip_serializing_if = "is_default")]
  pub headers: KeyValues,
  #[serde(rename = "groupBy", default, skip_serializing_if = "is_default")]
  pub group_by: Vec<String>,
<<<<<<< HEAD
  #[serde(rename = "rateLimit", default, skip_serializing_if = "is_default")]
  pub rate_limit: Option<ClientRateLimit>,
=======
  #[serde(default, skip_serializing_if = "is_default")]
  pub encoding: Encoding,
>>>>>>> f2623171
}

#[derive(Serialize, Deserialize, Clone, Debug, PartialEq, Eq)]
pub enum ExprBody {
  #[serde(rename = "http")]
  Http(Http),
  #[serde(rename = "grpc")]
  Grpc(Grpc),
  #[serde(rename = "graphQL")]
  GraphQL(GraphQL),
  #[serde(rename = "const")]
  Const(Value),
  #[serde(rename = "if")]
  If {
    cond: Box<ExprBody>,
    then: Box<ExprBody>,
    #[serde(rename = "else")]
    els: Box<ExprBody>,
  },
}

#[derive(Serialize, Deserialize, Clone, Debug, PartialEq, Eq)]
pub struct Expr {
  pub body: ExprBody,
}

#[derive(Serialize, Deserialize, Clone, Debug, Default, PartialEq, Eq)]
#[serde(rename_all = "camelCase")]
pub struct Grpc {
  pub service: String,
  pub method: String,
  #[serde(default, skip_serializing_if = "is_default")]
  pub body: Option<String>,
  #[serde(rename = "baseURL", default, skip_serializing_if = "is_default")]
  pub base_url: Option<String>,
  #[serde(default, skip_serializing_if = "is_default")]
  pub headers: KeyValues,
  pub proto_path: String,
  #[serde(default, skip_serializing_if = "is_default")]
  pub group_by: Vec<String>,
  #[serde(default, skip_serializing_if = "is_default")]
  pub rate_limit: Option<ClientRateLimit>,
}

#[derive(Serialize, Deserialize, Clone, Debug, Default, PartialEq, Eq)]
pub struct GraphQL {
  pub name: String,
  #[serde(default, skip_serializing_if = "is_default")]
  pub args: Option<KeyValues>,
  #[serde(rename = "baseURL", default, skip_serializing_if = "is_default")]
  pub base_url: Option<String>,
  #[serde(default, skip_serializing_if = "is_default")]
  pub headers: KeyValues,
  #[serde(default, skip_serializing_if = "is_default")]
  pub batch: bool,
  #[serde(default, skip_serializing_if = "is_default")]
  pub rate_limit: Option<ClientRateLimit>,
}

#[derive(Default, Debug, Clone, Serialize, Deserialize, PartialEq, Eq)]
#[serde(rename_all = "lowercase")]
pub enum GraphQLOperationType {
  #[default]
  Query,
  Mutation,
}

impl Display for GraphQLOperationType {
  fn fmt(&self, f: &mut fmt::Formatter) -> fmt::Result {
    f.write_str(match self {
      Self::Query => "query",
      Self::Mutation => "mutation",
    })
  }
}

#[derive(Serialize, Deserialize, Clone, Debug, PartialEq, Eq)]
pub struct Const {
  pub data: Value,
}

#[derive(Serialize, Deserialize, Clone, Debug, PartialEq, Eq)]
pub struct AddField {
  pub name: String,
  pub path: Vec<String>,
}

impl Config {
  pub fn from_json(json: &str) -> Result<Self> {
    Ok(serde_json::from_str(json)?)
  }

  pub fn from_yaml(yaml: &str) -> Result<Self> {
    Ok(serde_yaml::from_str(yaml)?)
  }

  pub fn from_sdl(sdl: &str) -> Valid<Self, String> {
    let doc = async_graphql::parser::parse_schema(sdl);
    match doc {
      Ok(doc) => from_document(doc),
      Err(e) => Valid::fail(e.to_string()),
    }
  }

  pub fn from_source(source: Source, schema: &str) -> Result<Self> {
    match source {
      Source::GraphQL => Ok(Config::from_sdl(schema).to_result()?),
      Source::Json => Ok(Config::from_json(schema)?),
      Source::Yml => Ok(Config::from_yaml(schema)?),
    }
  }

  pub fn n_plus_one(&self) -> Vec<Vec<(String, String)>> {
    super::n_plus_one::n_plus_one(self)
  }
}

#[derive(Clone, Debug, Serialize, Deserialize, PartialEq, Eq, Hash, Default)]
pub enum Encoding {
  #[default]
  ApplicationJson,
  ApplicationXWwwFormUrlencoded,
}

#[cfg(test)]
mod tests {
  use pretty_assertions::assert_eq;

  use super::*;

  #[test]
  fn test_field_has_or_not_batch_resolver() {
    let f1 = Field { ..Default::default() };

    let f2 =
      Field { http: Some(Http { group_by: vec!["id".to_string()], ..Default::default() }), ..Default::default() };

    let f3 = Field { http: Some(Http { group_by: vec![], ..Default::default() }), ..Default::default() };

    assert!(!f1.has_batched_resolver());
    assert!(f2.has_batched_resolver());
    assert!(!f3.has_batched_resolver());
  }

  #[test]
  fn test_graphql_directive_name() {
    let name = GraphQL::directive_name();
    assert_eq!(name, "graphQL");
  }

  #[test]
  fn test_from_sdl_empty() {
    let actual = Config::from_sdl("type Foo {a: Int}").to_result().unwrap();
    let expected = Config::default().types(vec![("Foo", Type::default().fields(vec![("a", Field::int())]))]);
    assert_eq!(actual, expected);
  }
}<|MERGE_RESOLUTION|>--- conflicted
+++ resolved
@@ -435,13 +435,10 @@
   pub headers: KeyValues,
   #[serde(rename = "groupBy", default, skip_serializing_if = "is_default")]
   pub group_by: Vec<String>,
-<<<<<<< HEAD
   #[serde(rename = "rateLimit", default, skip_serializing_if = "is_default")]
   pub rate_limit: Option<ClientRateLimit>,
-=======
   #[serde(default, skip_serializing_if = "is_default")]
   pub encoding: Encoding,
->>>>>>> f2623171
 }
 
 #[derive(Serialize, Deserialize, Clone, Debug, PartialEq, Eq)]
