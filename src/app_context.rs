use std::sync::Arc;

use async_graphql::dynamic::{self, DynamicRequest};
use async_graphql::Response;

use crate::blueprint::Type::ListType;
use crate::blueprint::{Blueprint, Definition};
use crate::data_loader::DataLoader;
use crate::graphql::GraphqlDataLoader;
use crate::grpc;
use crate::grpc::data_loader::GrpcDataLoader;
use crate::http::{DataLoaderRequest, HttpDataLoader};
use crate::lambda::{DataLoaderId, Expression, IO};
use crate::runtime::TargetRuntime;

pub struct AppContext {
    pub schema: dynamic::Schema,
    pub runtime: TargetRuntime,
    pub blueprint: Blueprint,
    pub http_data_loaders: Arc<Vec<DataLoader<DataLoaderRequest, HttpDataLoader>>>,
    pub gql_data_loaders: Arc<Vec<DataLoader<DataLoaderRequest, GraphqlDataLoader>>>,
    pub grpc_data_loaders: Arc<Vec<DataLoader<grpc::DataLoaderRequest, GrpcDataLoader>>>,
}

impl AppContext {
    #[allow(clippy::too_many_arguments)]
    pub fn new(mut blueprint: Blueprint, runtime: TargetRuntime) -> Self {
        let mut http_data_loaders = vec![];
        let mut gql_data_loaders = vec![];
        let mut grpc_data_loaders = vec![];

        for def in blueprint.definitions.iter_mut() {
<<<<<<< HEAD
            if let Definition::ObjectType(def) = def {
=======
            if let Definition::Object(def) = def {
>>>>>>> 20fe3362
                for field in &mut def.fields {
                    let of_type = field.of_type.clone();
                    let upstream_batch = &blueprint.upstream.batch;
                    field.map_expr(|expr| {
                        expr.modify(|expr| match expr {
                            Expression::IO(io) => match io {
                                IO::Http { req_template, group_by, .. } => {
                                    let data_loader = HttpDataLoader::new(
                                        runtime.clone(),
                                        group_by.clone(),
                                        matches!(of_type, ListType { .. }),
                                    )
                                    .to_data_loader(upstream_batch.clone().unwrap_or_default());

                                    let result = Some(Expression::IO(IO::Http {
                                        req_template: req_template.clone(),
                                        group_by: group_by.clone(),
                                        dl_id: Some(DataLoaderId(http_data_loaders.len())),
                                    }));

                                    http_data_loaders.push(data_loader);

                                    result
                                }

                                IO::GraphQL { req_template, field_name, batch, .. } => {
                                    let graphql_data_loader =
                                        GraphqlDataLoader::new(runtime.clone(), *batch)
                                            .to_data_loader(
                                                upstream_batch.clone().unwrap_or_default(),
                                            );

                                    let result = Some(Expression::IO(IO::GraphQL {
                                        req_template: req_template.clone(),
                                        field_name: field_name.clone(),
                                        batch: *batch,
                                        dl_id: Some(DataLoaderId(gql_data_loaders.len())),
                                    }));

                                    gql_data_loaders.push(graphql_data_loader);

                                    result
                                }

                                IO::Grpc { req_template, group_by, .. } => {
                                    let data_loader = GrpcDataLoader {
                                        runtime: runtime.clone(),
                                        operation: req_template.operation.clone(),
                                        group_by: group_by.clone(),
                                    };
                                    let data_loader = data_loader
                                        .to_data_loader(upstream_batch.clone().unwrap_or_default());

                                    let result = Some(Expression::IO(IO::Grpc {
                                        req_template: req_template.clone(),
                                        group_by: group_by.clone(),
                                        dl_id: Some(DataLoaderId(grpc_data_loaders.len())),
                                    }));

                                    grpc_data_loaders.push(data_loader);

                                    result
                                }
                            },
                            _ => None,
                        })
                    });
                }
            }
        }

        let schema = blueprint.to_schema();

        AppContext {
            schema,
            runtime,
            blueprint,
            http_data_loaders: Arc::new(http_data_loaders),
            gql_data_loaders: Arc::new(gql_data_loaders),
            grpc_data_loaders: Arc::new(grpc_data_loaders),
        }
    }

    pub async fn execute(&self, request: impl Into<DynamicRequest>) -> Response {
        self.schema.execute(request).await
    }
}<|MERGE_RESOLUTION|>--- conflicted
+++ resolved
@@ -30,11 +30,7 @@
         let mut grpc_data_loaders = vec![];
 
         for def in blueprint.definitions.iter_mut() {
-<<<<<<< HEAD
-            if let Definition::ObjectType(def) = def {
-=======
             if let Definition::Object(def) = def {
->>>>>>> 20fe3362
                 for field in &mut def.fields {
                     let of_type = field.of_type.clone();
                     let upstream_batch = &blueprint.upstream.batch;
