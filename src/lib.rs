--- conflicted
+++ resolved
@@ -17,12 +17,7 @@
 pub mod has_headers;
 pub mod helpers;
 pub mod http;
-<<<<<<< HEAD
 pub mod init_context;
-#[cfg(feature = "unsafe-js")]
-pub mod javascript;
-=======
->>>>>>> d2267da1
 pub mod json;
 pub mod lambda;
 pub mod mustache;
@@ -32,11 +27,7 @@
 pub mod try_fold;
 pub mod valid;
 
-<<<<<<< HEAD
 use std::borrow::Cow;
-use std::future::Future;
-=======
->>>>>>> d2267da1
 use std::hash::Hash;
 use std::num::NonZeroU64;
 
@@ -44,11 +35,7 @@
 use http::Response;
 
 pub trait EnvIO: Send + Sync + 'static {
-<<<<<<< HEAD
-  fn get(&self, key: &str) -> Option<Cow<'_, str>>;
-=======
-    fn get(&self, key: &str) -> Option<String>;
->>>>>>> d2267da1
+    fn get(&self, key: &str) -> Option<Cow<'_, str>>;
 }
 
 #[async_trait::async_trait]
