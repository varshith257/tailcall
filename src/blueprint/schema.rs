--- conflicted
+++ resolved
@@ -44,15 +44,10 @@
 ) -> Valid<(), String> {
     Valid::<(), String>::fail("No resolver has been found in the schema".to_owned())
         .when(|| {
+            if types.get(&field.type_of).eq(&Some(parent_ty)) {
+                return true;
+            }
             if !field.has_resolver() {
-<<<<<<< HEAD
-                if types.get(&field.type_of).eq(&Some(parent_ty)) {
-                        return false;
-                }
-                let f_type = &field.type_of;
-                if let Some(ty) = types.get(f_type) {
-                    let res = validate_type_has_resolvers(f_type, ty, types);
-=======
                 let type_name = &field.type_of;
                 if let Some(ty) = types.get(type_name) {
                     // It's an enum
@@ -60,7 +55,6 @@
                         return true;
                     }
                     let res = validate_type_has_resolvers(type_name, ty, types);
->>>>>>> 6fb12b69
                     return !res.is_succeed();
                 } else {
                     // It's a Scalar
