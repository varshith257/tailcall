--- conflicted
+++ resolved
@@ -79,7 +79,7 @@
     }
     JsonSchema::Obj(schema_fields)
 }
-fn to_json_schema<T: std::fmt::Debug>(field: &T, config: &Config) -> JsonSchema
+fn to_json_schema<T>(field: &T, config: &Config) -> JsonSchema
 where
     T: TypeLike,
 {
@@ -89,12 +89,6 @@
     let type_ = config.find_type(type_of);
     let schema = match type_ {
         Some(type_) => {
-<<<<<<< HEAD
-            let mut schema_fields = HashMap::new();
-            for (name, fieldx) in type_.fields.iter() {
-                if fieldx.script.is_none() && fieldx.http.is_none() {
-                    schema_fields.insert(name.clone(), to_json_schema_for_field(fieldx, config));
-=======
             if let Some(variants) = type_.variants.clone() {
                 JsonSchema::Enum(variants)
             } else {
@@ -103,7 +97,6 @@
                     if field.script.is_none() && field.http.is_none() {
                         schema_fields.insert(name.clone(), to_json_schema_for_field(field, config));
                     }
->>>>>>> 6fb12b69
                 }
                 JsonSchema::Obj(schema_fields)
             }
