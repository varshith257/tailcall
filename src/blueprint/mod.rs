--- conflicted
+++ resolved
@@ -13,11 +13,8 @@
 pub mod telemetry;
 mod timeout;
 mod upstream;
-<<<<<<< HEAD
+
 pub use auth::*;
-=======
-
->>>>>>> 173210f4
 pub use blueprint::*;
 pub use definitions::*;
 pub use dynamic_value::*;
