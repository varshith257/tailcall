use std::collections::hash_map::DefaultHasher;
use std::collections::BTreeSet;
use std::hash::Hash;

use regex::Regex;

use crate::blueprint::Type::ListType;
use crate::blueprint::*;
use crate::config;
use crate::config::{Config, Field, GraphQLOperationType, Union};
use crate::directive::DirectiveCodec;
use crate::lambda::{Expression, Lambda};
use crate::try_fold::TryFold;
use crate::valid::Valid;

pub fn to_scalar_type_definition(name: &str) -> Valid<Definition, String> {
  Valid::succeed(Definition::ScalarTypeDefinition(ScalarTypeDefinition {
    name: name.to_string(),
    directive: Vec::new(),
    description: None,
  }))
}

pub fn to_union_type_definition((name, u): (&String, &Union)) -> Definition {
  Definition::UnionTypeDefinition(UnionTypeDefinition {
    name: name.to_owned(),
    description: u.doc.clone(),
    directives: Vec::new(),
    types: u.types.clone(),
  })
}

pub fn to_input_object_type_definition(definition: ObjectTypeDefinition) -> Valid<Definition, String> {
  Valid::succeed(Definition::InputObjectTypeDefinition(InputObjectTypeDefinition {
    name: definition.name,
    fields: definition
      .fields
      .iter()
      .map(|field| InputFieldDefinition {
        name: field.name.clone(),
        description: field.description.clone(),
        default_value: None,
        of_type: field.of_type.clone(),
      })
      .collect(),
    description: definition.description,
  }))
}

pub fn to_interface_type_definition(definition: ObjectTypeDefinition) -> Valid<Definition, String> {
  Valid::succeed(Definition::InterfaceTypeDefinition(InterfaceTypeDefinition {
    name: definition.name,
    fields: definition.fields,
    description: definition.description,
  }))
}

type InvalidPathHandler = dyn Fn(&str, &[String], &[String]) -> Valid<Type, String>;
type PathResolverErrorHandler = dyn Fn(&str, &str, &str, &[String]) -> Valid<Type, String>;
struct ProcessFieldWithinTypeContext<'a> {
  field: &'a config::Field,
  field_name: &'a str,
  remaining_path: &'a [String],
  type_info: &'a config::Type,
  is_required: bool,
  config: &'a Config,
  invalid_path_handler: &'a InvalidPathHandler,
  path_resolver_error_handler: &'a PathResolverErrorHandler,
  original_path: &'a [String],
}

#[derive(Clone)]
struct ProcessPathContext<'a> {
  path: &'a [String],
  field: &'a config::Field,
  type_info: &'a config::Type,
  is_required: bool,
  config: &'a Config,
  invalid_path_handler: &'a InvalidPathHandler,
  path_resolver_error_handler: &'a PathResolverErrorHandler,
  original_path: &'a [String],
}

fn process_field_within_type(context: ProcessFieldWithinTypeContext) -> Valid<Type, String> {
  let field = context.field;
  let field_name = context.field_name;
  let remaining_path = context.remaining_path;
  let type_info = context.type_info;
  let is_required = context.is_required;
  let config = context.config;
  let invalid_path_handler = context.invalid_path_handler;
  let path_resolver_error_handler = context.path_resolver_error_handler;

  if let Some(next_field) = type_info.fields.get(field_name) {
    if next_field.has_resolver() {
      let next_dir_http = next_field.http.as_ref().map(|_| config::Http::directive_name());
      let next_dir_const = next_field.const_field.as_ref().map(|_| config::Const::directive_name());
      return path_resolver_error_handler(
        next_dir_http
          .or(next_dir_const)
          .unwrap_or(config::JS::directive_name())
          .as_str(),
        &field.type_of,
        field_name,
        context.original_path,
      )
      .and(process_path(ProcessPathContext {
        type_info,
        is_required,
        config,
        invalid_path_handler,
        path_resolver_error_handler,
        path: remaining_path,
        field: next_field,
        original_path: context.original_path,
      }));
    }

    let next_is_required = is_required && next_field.required;
    if is_scalar(&next_field.type_of) {
      return process_path(ProcessPathContext {
        type_info,
        config,
        invalid_path_handler,
        path_resolver_error_handler,
        path: remaining_path,
        field: next_field,
        is_required: next_is_required,
        original_path: context.original_path,
      });
    }

    if let Some(next_type_info) = config.find_type(&next_field.type_of) {
      return process_path(ProcessPathContext {
        config,
        invalid_path_handler,
        path_resolver_error_handler,
        path: remaining_path,
        field: next_field,
        type_info: next_type_info,
        is_required: next_is_required,
        original_path: context.original_path,
      })
      .and_then(|of_type| {
        if next_field.list {
          Valid::succeed(ListType { of_type: Box::new(of_type), non_null: is_required })
        } else {
          Valid::succeed(of_type)
        }
      });
    }
  } else if let Some((head, tail)) = remaining_path.split_first() {
    if let Some(field) = type_info.fields.get(head) {
      return process_path(ProcessPathContext {
        path: tail,
        field,
        type_info,
        is_required,
        config,
        invalid_path_handler,
        path_resolver_error_handler,
        original_path: context.original_path,
      });
    }
  }

  invalid_path_handler(field_name, remaining_path, context.original_path)
}

// Helper function to recursively process the path and return the corresponding type
fn process_path(context: ProcessPathContext) -> Valid<Type, String> {
  let path = context.path;
  let field = context.field;
  let type_info = context.type_info;
  let is_required = context.is_required;
  let config = context.config;
  let invalid_path_handler = context.invalid_path_handler;
  let path_resolver_error_handler = context.path_resolver_error_handler;
  if let Some((field_name, remaining_path)) = path.split_first() {
    if field_name.parse::<usize>().is_ok() {
      let mut modified_field = field.clone();
      modified_field.list = false;
      return process_path(ProcessPathContext {
        config,
        type_info,
        invalid_path_handler,
        path_resolver_error_handler,
        path: remaining_path,
        field: &modified_field,
        is_required: false,
        original_path: context.original_path,
      });
    }
    let target_type_info = type_info
      .fields
      .get(field_name)
      .map(|_| type_info)
      .or_else(|| config.find_type(&field.type_of));

    if let Some(type_info) = target_type_info {
      return process_field_within_type(ProcessFieldWithinTypeContext {
        field,
        field_name,
        remaining_path,
        type_info,
        is_required,
        config,
        invalid_path_handler,
        path_resolver_error_handler,
        original_path: context.original_path,
      });
    }
    return invalid_path_handler(field_name, path, context.original_path);
  }

  Valid::succeed(to_type(field, Some(is_required)))
}

fn to_enum_type_definition(name: &str, type_: &config::Type, variants: &BTreeSet<String>) -> Valid<Definition, String> {
  let enum_type_definition = Definition::EnumTypeDefinition(EnumTypeDefinition {
    name: name.to_string(),
    directives: Vec::new(),
    description: type_.doc.clone(),
    enum_values: variants
      .iter()
      .map(|variant| EnumValueDefinition { description: None, name: variant.clone(), directives: Vec::new() })
      .collect(),
  });
  Valid::succeed(enum_type_definition)
}

fn to_object_type_definition(name: &str, type_of: &config::Type, config: &Config) -> Valid<Definition, String> {
  to_fields(name, type_of, config).map(|fields| {
    Definition::ObjectTypeDefinition(ObjectTypeDefinition {
      name: name.to_string(),
      description: type_of.doc.clone(),
      fields,
      implements: type_of.implements.clone(),
    })
  })
}

fn update_args<'a>(
  hasher: DefaultHasher,
) -> TryFold<'a, (&'a Config, &'a Field, &'a config::Type, &'a str), FieldDefinition, String> {
  TryFold::<(&Config, &Field, &config::Type, &str), FieldDefinition, String>::new(move |(_, field, _, name), _| {
    let mut hasher = hasher.clone();
    name.hash(&mut hasher);
    let cache = field
      .cache
      .as_ref()
      .map(|config::Cache { max_age }| Cache { max_age: *max_age, hasher });

    // TODO! assert type name
    Valid::from_iter(field.args.iter(), |(name, arg)| {
      Valid::succeed(InputFieldDefinition {
        name: name.clone(),
        description: arg.doc.clone(),
        of_type: to_type(arg, None),
        default_value: arg.default_value.clone(),
      })
    })
    .map(|args| FieldDefinition {
      name: name.to_string(),
      description: field.doc.clone(),
      args,
      of_type: to_type(*field, None),
      directives: Vec::new(),
      resolver: None,
      cache,
    })
  })
}

fn item_is_numberic(list: &[String]) -> bool {
  list.iter().any(|s| {
    let re = Regex::new(r"^\d+$").unwrap();
    re.is_match(s)
  })
}

fn update_resolver_from_path(
  context: &ProcessPathContext,
  base_field: blueprint::FieldDefinition,
) -> Valid<blueprint::FieldDefinition, String> {
  let has_index = item_is_numberic(context.path);

  process_path(context.clone()).and_then(|of_type| {
    let mut updated_base_field = base_field;
    let resolver = Lambda::context_path(context.path.to_owned());
    if has_index {
      updated_base_field.of_type = Type::NamedType { name: of_type.name().to_string(), non_null: false }
    } else {
      updated_base_field.of_type = of_type;
    }

    updated_base_field = updated_base_field.resolver_or_default(resolver, |r| r.to_input_path(context.path.to_owned()));
    Valid::succeed(updated_base_field)
  })
}

/// Sets empty resolver to fields that has
/// nested resolvers for its fields.
/// To solve the problem that by default such fields will be resolved to null value
/// and nested resolvers won't be called
pub fn update_nested_resolvers<'a>(
) -> TryFold<'a, (&'a Config, &'a Field, &'a config::Type, &'a str), FieldDefinition, String> {
  TryFold::<(&Config, &Field, &config::Type, &str), FieldDefinition, String>::new(
    move |(config, field, _, name), mut b_field| {
      if !field.has_resolver() && validate_field_has_resolver(name, field, &config.types).is_succeed() {
        b_field = b_field.resolver(Some(Expression::Literal(serde_json::Value::Object(Default::default()))));
      }

      Valid::succeed(b_field)
    },
  )
}

fn validate_field_type_exist(config: &Config, field: &Field) -> Valid<(), String> {
  let field_type = &field.type_of;
  if !is_scalar(field_type) && !config.contains(field_type) {
    Valid::fail(format!("Undeclared type '{field_type}' was found"))
  } else {
    Valid::succeed(())
  }
}

fn to_fields(object_name: &str, type_of: &config::Type, config: &Config) -> Valid<Vec<FieldDefinition>, String> {
  let operation_type = if config.schema.mutation.as_deref().eq(&Some(object_name)) {
    GraphQLOperationType::Mutation
  } else {
    GraphQLOperationType::Query
  };

  let to_field = move |name: &String, field: &Field| {
    let directives = field.resolvable_directives();

<<<<<<< HEAD
    if directives.len() > 1 {
      return Valid::fail(format!("Multiple resolvers detected [{}]", directives.join(", ")));
    }
=======
        if directives.len() > 1 {
            return Valid::fail(format!(
                "Multiple resolvers detected [{}]",
                directives.join(", ")
            ));
        }

        let mut hasher = DefaultHasher::new();
        object_name.hash(&mut hasher);

        update_args(hasher)
            .and(update_http().trace(config::Http::trace_name().as_str()))
            .and(update_grpc(&operation_type).trace(config::Grpc::trace_name().as_str()))
            .and(update_const_field().trace(config::Const::trace_name().as_str()))
            .and(update_graphql(&operation_type).trace(config::GraphQL::trace_name().as_str()))
            .and(update_expr(&operation_type).trace(config::Expr::trace_name().as_str()))
            .and(update_modify().trace(config::Modify::trace_name().as_str()))
            .and(update_nested_resolvers())
            .try_fold(&(config, field, type_of, name), FieldDefinition::default())
    };
>>>>>>> 07d6b780

    let mut hasher = DefaultHasher::new();
    object_name.hash(&mut hasher);

    update_args(hasher)
      .and(update_http().trace(config::Http::trace_name().as_str()))
      .and(update_grpc(&operation_type).trace(config::Grpc::trace_name().as_str()))
      .and(update_js().trace(config::JS::trace_name().as_str()))
      .and(update_const_field().trace(config::Const::trace_name().as_str()))
      .and(update_graphql(&operation_type).trace(config::GraphQL::trace_name().as_str()))
      .and(update_expr(&operation_type).trace(config::Expr::trace_name().as_str()))
      .and(update_modify().trace(config::Modify::trace_name().as_str()))
      .and(update_nested_resolvers())
      .try_fold(&(config, field, type_of, name), FieldDefinition::default())
  };

  // Process fields that are not marked as `omit`
  let fields = Valid::from_iter(
    type_of.fields.iter().filter(|(_, field)| !field.is_omitted()),
    |(name, field)| {
      validate_field_type_exist(config, field)
        .and(to_field(name, field))
        .trace(name)
    },
  );

  let to_added_field =
    |add_field: &config::AddField, type_of: &config::Type| -> Valid<blueprint::FieldDefinition, String> {
      let source_field = type_of
        .fields
        .iter()
        .find(|&(field_name, _)| *field_name == add_field.path[0]);
      match source_field {
        Some((_, source_field)) => to_field(&add_field.name, source_field)
          .and_then(|field_definition| {
            let added_field_path = match source_field.http {
              Some(_) => add_field.path[1..].iter().map(|s| s.to_owned()).collect::<Vec<_>>(),
              None => add_field.path.clone(),
            };
            let invalid_path_handler =
              |field_name: &str, _added_field_path: &[String], original_path: &[String]| -> Valid<Type, String> {
                Valid::fail_with(
                  "Cannot add field".to_string(),
                  format!("Path [{}] does not exist", original_path.join(", ")),
                )
                .trace(field_name)
              };
            let path_resolver_error_handler = |resolver_name: &str,
                                               field_type: &str,
                                               field_name: &str,
                                               original_path: &[String]|
             -> Valid<Type, String> {
              Valid::<Type, String>::fail_with(
                "Cannot add field".to_string(),
                format!(
                  "Path: [{}] contains resolver {} at [{}.{}]",
                  original_path.join(", "),
                  resolver_name,
                  field_type,
                  field_name
                ),
              )
            };
            update_resolver_from_path(
              &ProcessPathContext {
                path: &added_field_path,
                field: source_field,
                type_info: type_of,
                is_required: false,
                config,
                invalid_path_handler: &invalid_path_handler,
                path_resolver_error_handler: &path_resolver_error_handler,
                original_path: &add_field.path,
              },
              field_definition,
            )
          })
          .trace(config::AddField::trace_name().as_str()),
        None => Valid::fail(format!(
          "Could not find field {} in path {}",
          add_field.path[0],
          add_field.path.join(",")
        )),
      }
    };

  let added_fields = Valid::from_iter(type_of.added_fields.iter(), |added_field| {
    to_added_field(added_field, type_of)
  });
  fields.zip(added_fields).map(|(mut fields, added_fields)| {
    fields.extend(added_fields);
    fields
  })
}

pub fn to_definitions<'a>() -> TryFold<'a, Config, Vec<Definition>, String> {
  TryFold::<Config, Vec<Definition>, String>::new(|config, _| {
    let output_types = config.output_types();
    let input_types = config.input_types();
    Valid::from_iter(config.types.iter(), |(name, type_)| {
      let dbl_usage = input_types.contains(name) && output_types.contains(name);
      if let Some(variants) = &type_.variants {
        if !variants.is_empty() {
          to_enum_type_definition(name, type_, variants).trace(name)
        } else {
          Valid::fail("No variants found for enum".to_string())
        }
      } else if type_.scalar {
        to_scalar_type_definition(name).trace(name)
      } else if dbl_usage {
        Valid::fail("type is used in input and output".to_string()).trace(name)
      } else {
        to_object_type_definition(name, type_, config)
          .trace(name)
          .and_then(|definition| match definition.clone() {
            Definition::ObjectTypeDefinition(object_type_definition) => {
              if config.input_types().contains(name) {
                to_input_object_type_definition(object_type_definition).trace(name)
              } else if type_.interface {
                to_interface_type_definition(object_type_definition).trace(name)
              } else {
                Valid::succeed(definition)
              }
            }
            _ => Valid::succeed(definition),
          })
      }
    })
    .map(|mut types| {
      types.extend(config.unions.iter().map(to_union_type_definition));
      types
    })
  })
}<|MERGE_RESOLUTION|>--- conflicted
+++ resolved
@@ -14,289 +14,317 @@
 use crate::valid::Valid;
 
 pub fn to_scalar_type_definition(name: &str) -> Valid<Definition, String> {
-  Valid::succeed(Definition::ScalarTypeDefinition(ScalarTypeDefinition {
-    name: name.to_string(),
-    directive: Vec::new(),
-    description: None,
-  }))
+    Valid::succeed(Definition::ScalarTypeDefinition(ScalarTypeDefinition {
+        name: name.to_string(),
+        directive: Vec::new(),
+        description: None,
+    }))
 }
 
 pub fn to_union_type_definition((name, u): (&String, &Union)) -> Definition {
-  Definition::UnionTypeDefinition(UnionTypeDefinition {
-    name: name.to_owned(),
-    description: u.doc.clone(),
-    directives: Vec::new(),
-    types: u.types.clone(),
-  })
-}
-
-pub fn to_input_object_type_definition(definition: ObjectTypeDefinition) -> Valid<Definition, String> {
-  Valid::succeed(Definition::InputObjectTypeDefinition(InputObjectTypeDefinition {
-    name: definition.name,
-    fields: definition
-      .fields
-      .iter()
-      .map(|field| InputFieldDefinition {
-        name: field.name.clone(),
-        description: field.description.clone(),
-        default_value: None,
-        of_type: field.of_type.clone(),
-      })
-      .collect(),
-    description: definition.description,
-  }))
+    Definition::UnionTypeDefinition(UnionTypeDefinition {
+        name: name.to_owned(),
+        description: u.doc.clone(),
+        directives: Vec::new(),
+        types: u.types.clone(),
+    })
+}
+
+pub fn to_input_object_type_definition(
+    definition: ObjectTypeDefinition,
+) -> Valid<Definition, String> {
+    Valid::succeed(Definition::InputObjectTypeDefinition(
+        InputObjectTypeDefinition {
+            name: definition.name,
+            fields: definition
+                .fields
+                .iter()
+                .map(|field| InputFieldDefinition {
+                    name: field.name.clone(),
+                    description: field.description.clone(),
+                    default_value: None,
+                    of_type: field.of_type.clone(),
+                })
+                .collect(),
+            description: definition.description,
+        },
+    ))
 }
 
 pub fn to_interface_type_definition(definition: ObjectTypeDefinition) -> Valid<Definition, String> {
-  Valid::succeed(Definition::InterfaceTypeDefinition(InterfaceTypeDefinition {
-    name: definition.name,
-    fields: definition.fields,
-    description: definition.description,
-  }))
+    Valid::succeed(Definition::InterfaceTypeDefinition(
+        InterfaceTypeDefinition {
+            name: definition.name,
+            fields: definition.fields,
+            description: definition.description,
+        },
+    ))
 }
 
 type InvalidPathHandler = dyn Fn(&str, &[String], &[String]) -> Valid<Type, String>;
 type PathResolverErrorHandler = dyn Fn(&str, &str, &str, &[String]) -> Valid<Type, String>;
 struct ProcessFieldWithinTypeContext<'a> {
-  field: &'a config::Field,
-  field_name: &'a str,
-  remaining_path: &'a [String],
-  type_info: &'a config::Type,
-  is_required: bool,
-  config: &'a Config,
-  invalid_path_handler: &'a InvalidPathHandler,
-  path_resolver_error_handler: &'a PathResolverErrorHandler,
-  original_path: &'a [String],
+    field: &'a config::Field,
+    field_name: &'a str,
+    remaining_path: &'a [String],
+    type_info: &'a config::Type,
+    is_required: bool,
+    config: &'a Config,
+    invalid_path_handler: &'a InvalidPathHandler,
+    path_resolver_error_handler: &'a PathResolverErrorHandler,
+    original_path: &'a [String],
 }
 
 #[derive(Clone)]
 struct ProcessPathContext<'a> {
-  path: &'a [String],
-  field: &'a config::Field,
-  type_info: &'a config::Type,
-  is_required: bool,
-  config: &'a Config,
-  invalid_path_handler: &'a InvalidPathHandler,
-  path_resolver_error_handler: &'a PathResolverErrorHandler,
-  original_path: &'a [String],
+    path: &'a [String],
+    field: &'a config::Field,
+    type_info: &'a config::Type,
+    is_required: bool,
+    config: &'a Config,
+    invalid_path_handler: &'a InvalidPathHandler,
+    path_resolver_error_handler: &'a PathResolverErrorHandler,
+    original_path: &'a [String],
 }
 
 fn process_field_within_type(context: ProcessFieldWithinTypeContext) -> Valid<Type, String> {
-  let field = context.field;
-  let field_name = context.field_name;
-  let remaining_path = context.remaining_path;
-  let type_info = context.type_info;
-  let is_required = context.is_required;
-  let config = context.config;
-  let invalid_path_handler = context.invalid_path_handler;
-  let path_resolver_error_handler = context.path_resolver_error_handler;
-
-  if let Some(next_field) = type_info.fields.get(field_name) {
-    if next_field.has_resolver() {
-      let next_dir_http = next_field.http.as_ref().map(|_| config::Http::directive_name());
-      let next_dir_const = next_field.const_field.as_ref().map(|_| config::Const::directive_name());
-      return path_resolver_error_handler(
-        next_dir_http
-          .or(next_dir_const)
-          .unwrap_or(config::JS::directive_name())
-          .as_str(),
-        &field.type_of,
-        field_name,
-        context.original_path,
-      )
-      .and(process_path(ProcessPathContext {
-        type_info,
-        is_required,
-        config,
-        invalid_path_handler,
-        path_resolver_error_handler,
-        path: remaining_path,
-        field: next_field,
-        original_path: context.original_path,
-      }));
+    let field = context.field;
+    let field_name = context.field_name;
+    let remaining_path = context.remaining_path;
+    let type_info = context.type_info;
+    let is_required = context.is_required;
+    let config = context.config;
+    let invalid_path_handler = context.invalid_path_handler;
+    let path_resolver_error_handler = context.path_resolver_error_handler;
+
+    if let Some(next_field) = type_info.fields.get(field_name) {
+        if next_field.has_resolver() {
+            let next_dir_http = next_field
+                .http
+                .as_ref()
+                .map(|_| config::Http::directive_name());
+            let next_dir_const = next_field
+                .const_field
+                .as_ref()
+                .map(|_| config::Const::directive_name());
+            return path_resolver_error_handler(
+                next_dir_http
+                    .or(next_dir_const)
+                    .unwrap_or(config::JS::directive_name())
+                    .as_str(),
+                &field.type_of,
+                field_name,
+                context.original_path,
+            )
+            .and(process_path(ProcessPathContext {
+                type_info,
+                is_required,
+                config,
+                invalid_path_handler,
+                path_resolver_error_handler,
+                path: remaining_path,
+                field: next_field,
+                original_path: context.original_path,
+            }));
+        }
+
+        let next_is_required = is_required && next_field.required;
+        if is_scalar(&next_field.type_of) {
+            return process_path(ProcessPathContext {
+                type_info,
+                config,
+                invalid_path_handler,
+                path_resolver_error_handler,
+                path: remaining_path,
+                field: next_field,
+                is_required: next_is_required,
+                original_path: context.original_path,
+            });
+        }
+
+        if let Some(next_type_info) = config.find_type(&next_field.type_of) {
+            return process_path(ProcessPathContext {
+                config,
+                invalid_path_handler,
+                path_resolver_error_handler,
+                path: remaining_path,
+                field: next_field,
+                type_info: next_type_info,
+                is_required: next_is_required,
+                original_path: context.original_path,
+            })
+            .and_then(|of_type| {
+                if next_field.list {
+                    Valid::succeed(ListType { of_type: Box::new(of_type), non_null: is_required })
+                } else {
+                    Valid::succeed(of_type)
+                }
+            });
+        }
+    } else if let Some((head, tail)) = remaining_path.split_first() {
+        if let Some(field) = type_info.fields.get(head) {
+            return process_path(ProcessPathContext {
+                path: tail,
+                field,
+                type_info,
+                is_required,
+                config,
+                invalid_path_handler,
+                path_resolver_error_handler,
+                original_path: context.original_path,
+            });
+        }
     }
 
-    let next_is_required = is_required && next_field.required;
-    if is_scalar(&next_field.type_of) {
-      return process_path(ProcessPathContext {
-        type_info,
-        config,
-        invalid_path_handler,
-        path_resolver_error_handler,
-        path: remaining_path,
-        field: next_field,
-        is_required: next_is_required,
-        original_path: context.original_path,
-      });
-    }
-
-    if let Some(next_type_info) = config.find_type(&next_field.type_of) {
-      return process_path(ProcessPathContext {
-        config,
-        invalid_path_handler,
-        path_resolver_error_handler,
-        path: remaining_path,
-        field: next_field,
-        type_info: next_type_info,
-        is_required: next_is_required,
-        original_path: context.original_path,
-      })
-      .and_then(|of_type| {
-        if next_field.list {
-          Valid::succeed(ListType { of_type: Box::new(of_type), non_null: is_required })
-        } else {
-          Valid::succeed(of_type)
-        }
-      });
-    }
-  } else if let Some((head, tail)) = remaining_path.split_first() {
-    if let Some(field) = type_info.fields.get(head) {
-      return process_path(ProcessPathContext {
-        path: tail,
-        field,
-        type_info,
-        is_required,
-        config,
-        invalid_path_handler,
-        path_resolver_error_handler,
-        original_path: context.original_path,
-      });
-    }
-  }
-
-  invalid_path_handler(field_name, remaining_path, context.original_path)
+    invalid_path_handler(field_name, remaining_path, context.original_path)
 }
 
 // Helper function to recursively process the path and return the corresponding type
 fn process_path(context: ProcessPathContext) -> Valid<Type, String> {
-  let path = context.path;
-  let field = context.field;
-  let type_info = context.type_info;
-  let is_required = context.is_required;
-  let config = context.config;
-  let invalid_path_handler = context.invalid_path_handler;
-  let path_resolver_error_handler = context.path_resolver_error_handler;
-  if let Some((field_name, remaining_path)) = path.split_first() {
-    if field_name.parse::<usize>().is_ok() {
-      let mut modified_field = field.clone();
-      modified_field.list = false;
-      return process_path(ProcessPathContext {
-        config,
-        type_info,
-        invalid_path_handler,
-        path_resolver_error_handler,
-        path: remaining_path,
-        field: &modified_field,
-        is_required: false,
-        original_path: context.original_path,
-      });
+    let path = context.path;
+    let field = context.field;
+    let type_info = context.type_info;
+    let is_required = context.is_required;
+    let config = context.config;
+    let invalid_path_handler = context.invalid_path_handler;
+    let path_resolver_error_handler = context.path_resolver_error_handler;
+    if let Some((field_name, remaining_path)) = path.split_first() {
+        if field_name.parse::<usize>().is_ok() {
+            let mut modified_field = field.clone();
+            modified_field.list = false;
+            return process_path(ProcessPathContext {
+                config,
+                type_info,
+                invalid_path_handler,
+                path_resolver_error_handler,
+                path: remaining_path,
+                field: &modified_field,
+                is_required: false,
+                original_path: context.original_path,
+            });
+        }
+        let target_type_info = type_info
+            .fields
+            .get(field_name)
+            .map(|_| type_info)
+            .or_else(|| config.find_type(&field.type_of));
+
+        if let Some(type_info) = target_type_info {
+            return process_field_within_type(ProcessFieldWithinTypeContext {
+                field,
+                field_name,
+                remaining_path,
+                type_info,
+                is_required,
+                config,
+                invalid_path_handler,
+                path_resolver_error_handler,
+                original_path: context.original_path,
+            });
+        }
+        return invalid_path_handler(field_name, path, context.original_path);
     }
-    let target_type_info = type_info
-      .fields
-      .get(field_name)
-      .map(|_| type_info)
-      .or_else(|| config.find_type(&field.type_of));
-
-    if let Some(type_info) = target_type_info {
-      return process_field_within_type(ProcessFieldWithinTypeContext {
-        field,
-        field_name,
-        remaining_path,
-        type_info,
-        is_required,
-        config,
-        invalid_path_handler,
-        path_resolver_error_handler,
-        original_path: context.original_path,
-      });
-    }
-    return invalid_path_handler(field_name, path, context.original_path);
-  }
-
-  Valid::succeed(to_type(field, Some(is_required)))
-}
-
-fn to_enum_type_definition(name: &str, type_: &config::Type, variants: &BTreeSet<String>) -> Valid<Definition, String> {
-  let enum_type_definition = Definition::EnumTypeDefinition(EnumTypeDefinition {
-    name: name.to_string(),
-    directives: Vec::new(),
-    description: type_.doc.clone(),
-    enum_values: variants
-      .iter()
-      .map(|variant| EnumValueDefinition { description: None, name: variant.clone(), directives: Vec::new() })
-      .collect(),
-  });
-  Valid::succeed(enum_type_definition)
-}
-
-fn to_object_type_definition(name: &str, type_of: &config::Type, config: &Config) -> Valid<Definition, String> {
-  to_fields(name, type_of, config).map(|fields| {
-    Definition::ObjectTypeDefinition(ObjectTypeDefinition {
-      name: name.to_string(),
-      description: type_of.doc.clone(),
-      fields,
-      implements: type_of.implements.clone(),
+
+    Valid::succeed(to_type(field, Some(is_required)))
+}
+
+fn to_enum_type_definition(
+    name: &str,
+    type_: &config::Type,
+    variants: &BTreeSet<String>,
+) -> Valid<Definition, String> {
+    let enum_type_definition = Definition::EnumTypeDefinition(EnumTypeDefinition {
+        name: name.to_string(),
+        directives: Vec::new(),
+        description: type_.doc.clone(),
+        enum_values: variants
+            .iter()
+            .map(|variant| EnumValueDefinition {
+                description: None,
+                name: variant.clone(),
+                directives: Vec::new(),
+            })
+            .collect(),
+    });
+    Valid::succeed(enum_type_definition)
+}
+
+fn to_object_type_definition(
+    name: &str,
+    type_of: &config::Type,
+    config: &Config,
+) -> Valid<Definition, String> {
+    to_fields(name, type_of, config).map(|fields| {
+        Definition::ObjectTypeDefinition(ObjectTypeDefinition {
+            name: name.to_string(),
+            description: type_of.doc.clone(),
+            fields,
+            implements: type_of.implements.clone(),
+        })
     })
-  })
 }
 
 fn update_args<'a>(
-  hasher: DefaultHasher,
+    hasher: DefaultHasher,
 ) -> TryFold<'a, (&'a Config, &'a Field, &'a config::Type, &'a str), FieldDefinition, String> {
-  TryFold::<(&Config, &Field, &config::Type, &str), FieldDefinition, String>::new(move |(_, field, _, name), _| {
-    let mut hasher = hasher.clone();
-    name.hash(&mut hasher);
-    let cache = field
-      .cache
-      .as_ref()
-      .map(|config::Cache { max_age }| Cache { max_age: *max_age, hasher });
-
-    // TODO! assert type name
-    Valid::from_iter(field.args.iter(), |(name, arg)| {
-      Valid::succeed(InputFieldDefinition {
-        name: name.clone(),
-        description: arg.doc.clone(),
-        of_type: to_type(arg, None),
-        default_value: arg.default_value.clone(),
-      })
+    TryFold::<(&Config, &Field, &config::Type, &str), FieldDefinition, String>::new(
+        move |(_, field, _, name), _| {
+            let mut hasher = hasher.clone();
+            name.hash(&mut hasher);
+            let cache = field
+                .cache
+                .as_ref()
+                .map(|config::Cache { max_age }| Cache { max_age: *max_age, hasher });
+
+            // TODO! assert type name
+            Valid::from_iter(field.args.iter(), |(name, arg)| {
+                Valid::succeed(InputFieldDefinition {
+                    name: name.clone(),
+                    description: arg.doc.clone(),
+                    of_type: to_type(arg, None),
+                    default_value: arg.default_value.clone(),
+                })
+            })
+            .map(|args| FieldDefinition {
+                name: name.to_string(),
+                description: field.doc.clone(),
+                args,
+                of_type: to_type(*field, None),
+                directives: Vec::new(),
+                resolver: None,
+                cache,
+            })
+        },
+    )
+}
+
+fn item_is_numberic(list: &[String]) -> bool {
+    list.iter().any(|s| {
+        let re = Regex::new(r"^\d+$").unwrap();
+        re.is_match(s)
     })
-    .map(|args| FieldDefinition {
-      name: name.to_string(),
-      description: field.doc.clone(),
-      args,
-      of_type: to_type(*field, None),
-      directives: Vec::new(),
-      resolver: None,
-      cache,
+}
+
+fn update_resolver_from_path(
+    context: &ProcessPathContext,
+    base_field: blueprint::FieldDefinition,
+) -> Valid<blueprint::FieldDefinition, String> {
+    let has_index = item_is_numberic(context.path);
+
+    process_path(context.clone()).and_then(|of_type| {
+        let mut updated_base_field = base_field;
+        let resolver = Lambda::context_path(context.path.to_owned());
+        if has_index {
+            updated_base_field.of_type =
+                Type::NamedType { name: of_type.name().to_string(), non_null: false }
+        } else {
+            updated_base_field.of_type = of_type;
+        }
+
+        updated_base_field = updated_base_field
+            .resolver_or_default(resolver, |r| r.to_input_path(context.path.to_owned()));
+        Valid::succeed(updated_base_field)
     })
-  })
-}
-
-fn item_is_numberic(list: &[String]) -> bool {
-  list.iter().any(|s| {
-    let re = Regex::new(r"^\d+$").unwrap();
-    re.is_match(s)
-  })
-}
-
-fn update_resolver_from_path(
-  context: &ProcessPathContext,
-  base_field: blueprint::FieldDefinition,
-) -> Valid<blueprint::FieldDefinition, String> {
-  let has_index = item_is_numberic(context.path);
-
-  process_path(context.clone()).and_then(|of_type| {
-    let mut updated_base_field = base_field;
-    let resolver = Lambda::context_path(context.path.to_owned());
-    if has_index {
-      updated_base_field.of_type = Type::NamedType { name: of_type.name().to_string(), non_null: false }
-    } else {
-      updated_base_field.of_type = of_type;
-    }
-
-    updated_base_field = updated_base_field.resolver_or_default(resolver, |r| r.to_input_path(context.path.to_owned()));
-    Valid::succeed(updated_base_field)
-  })
 }
 
 /// Sets empty resolver to fields that has
@@ -305,41 +333,44 @@
 /// and nested resolvers won't be called
 pub fn update_nested_resolvers<'a>(
 ) -> TryFold<'a, (&'a Config, &'a Field, &'a config::Type, &'a str), FieldDefinition, String> {
-  TryFold::<(&Config, &Field, &config::Type, &str), FieldDefinition, String>::new(
-    move |(config, field, _, name), mut b_field| {
-      if !field.has_resolver() && validate_field_has_resolver(name, field, &config.types).is_succeed() {
-        b_field = b_field.resolver(Some(Expression::Literal(serde_json::Value::Object(Default::default()))));
-      }
-
-      Valid::succeed(b_field)
-    },
-  )
+    TryFold::<(&Config, &Field, &config::Type, &str), FieldDefinition, String>::new(
+        move |(config, field, _, name), mut b_field| {
+            if !field.has_resolver()
+                && validate_field_has_resolver(name, field, &config.types).is_succeed()
+            {
+                b_field = b_field.resolver(Some(Expression::Literal(serde_json::Value::Object(
+                    Default::default(),
+                ))));
+            }
+
+            Valid::succeed(b_field)
+        },
+    )
 }
 
 fn validate_field_type_exist(config: &Config, field: &Field) -> Valid<(), String> {
-  let field_type = &field.type_of;
-  if !is_scalar(field_type) && !config.contains(field_type) {
-    Valid::fail(format!("Undeclared type '{field_type}' was found"))
-  } else {
-    Valid::succeed(())
-  }
-}
-
-fn to_fields(object_name: &str, type_of: &config::Type, config: &Config) -> Valid<Vec<FieldDefinition>, String> {
-  let operation_type = if config.schema.mutation.as_deref().eq(&Some(object_name)) {
-    GraphQLOperationType::Mutation
-  } else {
-    GraphQLOperationType::Query
-  };
-
-  let to_field = move |name: &String, field: &Field| {
-    let directives = field.resolvable_directives();
-
-<<<<<<< HEAD
-    if directives.len() > 1 {
-      return Valid::fail(format!("Multiple resolvers detected [{}]", directives.join(", ")));
+    let field_type = &field.type_of;
+    if !is_scalar(field_type) && !config.contains(field_type) {
+        Valid::fail(format!("Undeclared type '{field_type}' was found"))
+    } else {
+        Valid::succeed(())
     }
-=======
+}
+
+fn to_fields(
+    object_name: &str,
+    type_of: &config::Type,
+    config: &Config,
+) -> Valid<Vec<FieldDefinition>, String> {
+    let operation_type = if config.schema.mutation.as_deref().eq(&Some(object_name)) {
+        GraphQLOperationType::Mutation
+    } else {
+        GraphQLOperationType::Query
+    };
+
+    let to_field = move |name: &String, field: &Field| {
+        let directives = field.resolvable_directives();
+
         if directives.len() > 1 {
             return Valid::fail(format!(
                 "Multiple resolvers detected [{}]",
@@ -360,138 +391,131 @@
             .and(update_nested_resolvers())
             .try_fold(&(config, field, type_of, name), FieldDefinition::default())
     };
->>>>>>> 07d6b780
-
-    let mut hasher = DefaultHasher::new();
-    object_name.hash(&mut hasher);
-
-    update_args(hasher)
-      .and(update_http().trace(config::Http::trace_name().as_str()))
-      .and(update_grpc(&operation_type).trace(config::Grpc::trace_name().as_str()))
-      .and(update_js().trace(config::JS::trace_name().as_str()))
-      .and(update_const_field().trace(config::Const::trace_name().as_str()))
-      .and(update_graphql(&operation_type).trace(config::GraphQL::trace_name().as_str()))
-      .and(update_expr(&operation_type).trace(config::Expr::trace_name().as_str()))
-      .and(update_modify().trace(config::Modify::trace_name().as_str()))
-      .and(update_nested_resolvers())
-      .try_fold(&(config, field, type_of, name), FieldDefinition::default())
-  };
-
-  // Process fields that are not marked as `omit`
-  let fields = Valid::from_iter(
-    type_of.fields.iter().filter(|(_, field)| !field.is_omitted()),
-    |(name, field)| {
-      validate_field_type_exist(config, field)
-        .and(to_field(name, field))
-        .trace(name)
-    },
-  );
-
-  let to_added_field =
-    |add_field: &config::AddField, type_of: &config::Type| -> Valid<blueprint::FieldDefinition, String> {
-      let source_field = type_of
-        .fields
-        .iter()
-        .find(|&(field_name, _)| *field_name == add_field.path[0]);
-      match source_field {
-        Some((_, source_field)) => to_field(&add_field.name, source_field)
-          .and_then(|field_definition| {
-            let added_field_path = match source_field.http {
-              Some(_) => add_field.path[1..].iter().map(|s| s.to_owned()).collect::<Vec<_>>(),
-              None => add_field.path.clone(),
-            };
-            let invalid_path_handler =
-              |field_name: &str, _added_field_path: &[String], original_path: &[String]| -> Valid<Type, String> {
-                Valid::fail_with(
-                  "Cannot add field".to_string(),
-                  format!("Path [{}] does not exist", original_path.join(", ")),
-                )
-                .trace(field_name)
-              };
-            let path_resolver_error_handler = |resolver_name: &str,
-                                               field_type: &str,
-                                               field_name: &str,
-                                               original_path: &[String]|
-             -> Valid<Type, String> {
-              Valid::<Type, String>::fail_with(
-                "Cannot add field".to_string(),
-                format!(
-                  "Path: [{}] contains resolver {} at [{}.{}]",
-                  original_path.join(", "),
-                  resolver_name,
-                  field_type,
-                  field_name
-                ),
-              )
-            };
-            update_resolver_from_path(
-              &ProcessPathContext {
-                path: &added_field_path,
-                field: source_field,
-                type_info: type_of,
-                is_required: false,
-                config,
-                invalid_path_handler: &invalid_path_handler,
-                path_resolver_error_handler: &path_resolver_error_handler,
-                original_path: &add_field.path,
-              },
-              field_definition,
-            )
-          })
-          .trace(config::AddField::trace_name().as_str()),
-        None => Valid::fail(format!(
-          "Could not find field {} in path {}",
-          add_field.path[0],
-          add_field.path.join(",")
-        )),
-      }
+
+    // Process fields that are not marked as `omit`
+    let fields = Valid::from_iter(
+        type_of
+            .fields
+            .iter()
+            .filter(|(_, field)| !field.is_omitted()),
+        |(name, field)| {
+            validate_field_type_exist(config, field)
+                .and(to_field(name, field))
+                .trace(name)
+        },
+    );
+
+    let to_added_field = |add_field: &config::AddField,
+                          type_of: &config::Type|
+     -> Valid<blueprint::FieldDefinition, String> {
+        let source_field = type_of
+            .fields
+            .iter()
+            .find(|&(field_name, _)| *field_name == add_field.path[0]);
+        match source_field {
+            Some((_, source_field)) => to_field(&add_field.name, source_field)
+                .and_then(|field_definition| {
+                    let added_field_path = match source_field.http {
+                        Some(_) => add_field.path[1..]
+                            .iter()
+                            .map(|s| s.to_owned())
+                            .collect::<Vec<_>>(),
+                        None => add_field.path.clone(),
+                    };
+                    let invalid_path_handler = |field_name: &str,
+                                                _added_field_path: &[String],
+                                                original_path: &[String]|
+                     -> Valid<Type, String> {
+                        Valid::fail_with(
+                            "Cannot add field".to_string(),
+                            format!("Path [{}] does not exist", original_path.join(", ")),
+                        )
+                        .trace(field_name)
+                    };
+                    let path_resolver_error_handler = |resolver_name: &str,
+                                                       field_type: &str,
+                                                       field_name: &str,
+                                                       original_path: &[String]|
+                     -> Valid<Type, String> {
+                        Valid::<Type, String>::fail_with(
+                            "Cannot add field".to_string(),
+                            format!(
+                                "Path: [{}] contains resolver {} at [{}.{}]",
+                                original_path.join(", "),
+                                resolver_name,
+                                field_type,
+                                field_name
+                            ),
+                        )
+                    };
+                    update_resolver_from_path(
+                        &ProcessPathContext {
+                            path: &added_field_path,
+                            field: source_field,
+                            type_info: type_of,
+                            is_required: false,
+                            config,
+                            invalid_path_handler: &invalid_path_handler,
+                            path_resolver_error_handler: &path_resolver_error_handler,
+                            original_path: &add_field.path,
+                        },
+                        field_definition,
+                    )
+                })
+                .trace(config::AddField::trace_name().as_str()),
+            None => Valid::fail(format!(
+                "Could not find field {} in path {}",
+                add_field.path[0],
+                add_field.path.join(",")
+            )),
+        }
     };
 
-  let added_fields = Valid::from_iter(type_of.added_fields.iter(), |added_field| {
-    to_added_field(added_field, type_of)
-  });
-  fields.zip(added_fields).map(|(mut fields, added_fields)| {
-    fields.extend(added_fields);
-    fields
-  })
+    let added_fields = Valid::from_iter(type_of.added_fields.iter(), |added_field| {
+        to_added_field(added_field, type_of)
+    });
+    fields.zip(added_fields).map(|(mut fields, added_fields)| {
+        fields.extend(added_fields);
+        fields
+    })
 }
 
 pub fn to_definitions<'a>() -> TryFold<'a, Config, Vec<Definition>, String> {
-  TryFold::<Config, Vec<Definition>, String>::new(|config, _| {
-    let output_types = config.output_types();
-    let input_types = config.input_types();
-    Valid::from_iter(config.types.iter(), |(name, type_)| {
-      let dbl_usage = input_types.contains(name) && output_types.contains(name);
-      if let Some(variants) = &type_.variants {
-        if !variants.is_empty() {
-          to_enum_type_definition(name, type_, variants).trace(name)
-        } else {
-          Valid::fail("No variants found for enum".to_string())
-        }
-      } else if type_.scalar {
-        to_scalar_type_definition(name).trace(name)
-      } else if dbl_usage {
-        Valid::fail("type is used in input and output".to_string()).trace(name)
-      } else {
-        to_object_type_definition(name, type_, config)
-          .trace(name)
-          .and_then(|definition| match definition.clone() {
-            Definition::ObjectTypeDefinition(object_type_definition) => {
-              if config.input_types().contains(name) {
-                to_input_object_type_definition(object_type_definition).trace(name)
-              } else if type_.interface {
-                to_interface_type_definition(object_type_definition).trace(name)
-              } else {
-                Valid::succeed(definition)
-              }
+    TryFold::<Config, Vec<Definition>, String>::new(|config, _| {
+        let output_types = config.output_types();
+        let input_types = config.input_types();
+        Valid::from_iter(config.types.iter(), |(name, type_)| {
+            let dbl_usage = input_types.contains(name) && output_types.contains(name);
+            if let Some(variants) = &type_.variants {
+                if !variants.is_empty() {
+                    to_enum_type_definition(name, type_, variants).trace(name)
+                } else {
+                    Valid::fail("No variants found for enum".to_string())
+                }
+            } else if type_.scalar {
+                to_scalar_type_definition(name).trace(name)
+            } else if dbl_usage {
+                Valid::fail("type is used in input and output".to_string()).trace(name)
+            } else {
+                to_object_type_definition(name, type_, config)
+                    .trace(name)
+                    .and_then(|definition| match definition.clone() {
+                        Definition::ObjectTypeDefinition(object_type_definition) => {
+                            if config.input_types().contains(name) {
+                                to_input_object_type_definition(object_type_definition).trace(name)
+                            } else if type_.interface {
+                                to_interface_type_definition(object_type_definition).trace(name)
+                            } else {
+                                Valid::succeed(definition)
+                            }
+                        }
+                        _ => Valid::succeed(definition),
+                    })
             }
-            _ => Valid::succeed(definition),
-          })
-      }
+        })
+        .map(|mut types| {
+            types.extend(config.unions.iter().map(to_union_type_definition));
+            types
+        })
     })
-    .map(|mut types| {
-      types.extend(config.unions.iter().map(to_union_type_definition));
-      types
-    })
-  })
 }