--- conflicted
+++ resolved
@@ -63,29 +63,10 @@
 impl TryFrom<crate::config::ConfigModule> for Server {
     type Error = ValidationError<String>;
 
-<<<<<<< HEAD
-    fn try_from(config_server: config::Server) -> Result<Self, Self::Error> {
-        let http_server = Valid::succeed(config_server.clone().get_version());
-=======
     fn try_from(config_set: config::ConfigModule) -> Result<Self, Self::Error> {
         let config_server = config_set.server.clone();
 
-        let http_server = match config_server.clone().get_version() {
-            HttpVersion::HTTP2 => {
-                let cert = Valid::from_option(
-                    config_server.cert.clone(),
-                    "Certificate is required for HTTP2".to_string(),
-                );
-                let key = Valid::from_option(
-                    config_server.key.clone(),
-                    "Key is required for HTTP2".to_string(),
-                );
-
-                cert.zip(key).map(|(cert, key)| Http::HTTP2 { cert, key })
-            }
-            _ => Valid::succeed(Http::HTTP1),
-        };
->>>>>>> f0ec5e00
+        let http_server = Valid::succeed(config_server.clone().get_version());
 
         validate_hostname((config_server).get_hostname().to_lowercase())
             .fuse(http_server)
