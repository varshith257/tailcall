--- conflicted
+++ resolved
@@ -6,13 +6,7 @@
 
 use crate::blueprint::{Blueprint, Definition, Type};
 use crate::http::RequestContext;
-<<<<<<< HEAD
-use crate::json::JsonLike;
-use crate::lambda::EvaluationContext;
-use crate::rate_limiter::FoldRateLimitResults;
-=======
 use crate::lambda::{Concurrent, Eval, EvaluationContext};
->>>>>>> eb116704
 
 fn to_type_ref(type_of: &Type) -> dynamic::TypeRef {
     match type_of {
@@ -37,70 +31,6 @@
 }
 
 fn to_type(def: &Definition) -> dynamic::Type {
-<<<<<<< HEAD
-  match def {
-    Definition::ObjectTypeDefinition(def) => {
-      let mut object = dynamic::Object::new(def.name.clone());
-      for field in def.fields.iter() {
-        let field = field.clone();
-        let type_ref = to_type_ref(&field.of_type);
-        let field_name = &field.name.clone();
-        let cache = field.cache.clone();
-        let def_name = def.name.clone();
-        let mut dyn_schema_field = dynamic::Field::new(field_name, type_ref, move |ctx| {
-          let req_ctx = ctx.ctx.data::<Arc<RequestContext>>().unwrap();
-          let field_name = field.name.clone();
-          let output_name = field.of_type.name().to_string();
-          match &field.resolver {
-            None => {
-              let ctx = EvaluationContext::new(req_ctx, &ctx);
-              FieldFuture::from_value(ctx.path_value(&[&field_name]).map(|a| a.to_owned()))
-            }
-            Some(expr) => {
-              let expr = expr.to_owned();
-              let cache = cache.clone();
-              let def_name = def_name.clone();
-              FieldFuture::new(async move {
-                let ctx = EvaluationContext::new(req_ctx, &ctx);
-
-                ctx.req_ctx.local_rate_limiter.allow_field(&def_name, &field_name)?;
-
-                let ttl_and_key =
-                  cache.and_then(|Cache { max_age: ttl, hasher }| Some((ttl, get_cache_key(&ctx, hasher)?)));
-                let const_value = match ttl_and_key {
-                  Some((ttl, key)) => {
-                    if let Some(const_value) = ctx.req_ctx.cache_get(&key) {
-                      // Return value from cache
-                      log::info!("Reading from cache. key = {key}");
-                      const_value
-                    } else {
-                      let const_value = expr.eval(&ctx).await?;
-                      log::info!("Writing to cache. key = {key}");
-                      // Write value to cache
-                      ctx.req_ctx.cache_insert(key, const_value.clone(), ttl);
-                      const_value
-                    }
-                  }
-                  _ => expr.eval(&ctx).await?,
-                };
-
-                let p = match const_value {
-                  ConstValue::List(a) => {
-                    a.iter()
-                      .map(|value| ctx.req_ctx.local_rate_limiter.allow_obj(&output_name, value))
-                      .fold_rate_limit_results()?;
-
-                    FieldValue::list(a)
-                  }
-                  a => {
-                    ctx.req_ctx.local_rate_limiter.allow_obj(&output_name, &a)?;
-
-                    FieldValue::from(a)
-                  }
-                };
-                Ok(Some(p))
-              })
-=======
     match def {
         Definition::ObjectTypeDefinition(def) => {
             let mut object = dynamic::Object::new(def.name.clone());
@@ -169,7 +99,6 @@
                     field.name.clone(),
                     to_type_ref(&field.of_type),
                 ));
->>>>>>> eb116704
             }
 
             dynamic::Type::InputObject(input_object)
