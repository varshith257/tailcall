use anyhow::Result;
use derive_setters::Setters;
use hyper::header::CONTENT_TYPE;
use hyper::{HeaderMap, Method};
use reqwest::header::HeaderValue;
use url::Url;

use super::request::create_grpc_request;
use crate::config::GraphQLOperationType;
use crate::grpc::protobuf::ProtobufOperation;
use crate::has_headers::HasHeaders;
use crate::helpers::headers::MustacheHeaders;
use crate::mustache::Mustache;
use crate::path::PathString;

static GRPC_MIME_TYPE: HeaderValue = HeaderValue::from_static("application/grpc");

#[derive(Setters, Debug, Clone)]
pub struct RequestTemplate {
    pub url: Mustache,
    pub headers: MustacheHeaders,
    pub body: Option<Mustache>,
    pub operation: ProtobufOperation,
    pub operation_type: GraphQLOperationType,
}

#[derive(Debug, Clone, PartialEq, Eq)]
pub struct RenderedRequestTemplate {
    pub url: Url,
    pub headers: HeaderMap,
    pub body: String,
    pub operation: ProtobufOperation,
}

impl RequestTemplate {
    fn create_url<C: PathString>(&self, ctx: &C) -> Result<Url> {
        let url = url::Url::parse(self.url.render(ctx).as_str())?;

        Ok(url)
    }

    fn create_headers<C: PathString>(&self, ctx: &C) -> HeaderMap {
        let mut header_map = HeaderMap::new();

        header_map.insert(CONTENT_TYPE, GRPC_MIME_TYPE.to_owned());

        for (k, v) in &self.headers {
            if let Ok(header_value) = HeaderValue::from_str(&v.render(ctx)) {
                header_map.insert(k, header_value);
            }
        }

        header_map
    }

    pub fn render<C: PathString + HasHeaders>(&self, ctx: &C) -> Result<RenderedRequestTemplate> {
        let url = self.create_url(ctx)?;
        let headers = self.render_headers(ctx);
        let body = self.render_body(ctx);
        Ok(RenderedRequestTemplate { url, headers, body, operation: self.operation.clone() })
    }

    fn render_body<C: PathString + HasHeaders>(&self, ctx: &C) -> String {
        if let Some(body) = &self.body {
            body.render(ctx)
        } else {
            "{}".to_owned()
        }
    }

    fn render_headers<C: PathString + HasHeaders>(&self, ctx: &C) -> HeaderMap {
        let mut req_headers = HeaderMap::new();

        let headers = self.create_headers(ctx);
        if !headers.is_empty() {
            req_headers.extend(headers);
        }

        req_headers.extend(ctx.headers().to_owned());

        req_headers
    }
}

impl RenderedRequestTemplate {
    pub fn to_request(&self) -> Result<reqwest::Request> {
        let mut req = reqwest::Request::new(Method::POST, self.url.clone());
        req.headers_mut().extend(self.headers.clone());

        Ok(create_grpc_request(
            self.url.clone(),
            self.headers.clone(),
            self.operation.convert_input(self.body.as_str())?,
        ))
    }
}

#[cfg(test)]
mod tests {
    use std::borrow::Cow;
    use std::path::PathBuf;

    use derive_setters::Setters;
    use hyper::header::{HeaderName, HeaderValue};
    use hyper::{HeaderMap, Method};
    use pretty_assertions::assert_eq;

    use super::RequestTemplate;
<<<<<<< HEAD
    use crate::blueprint::Upstream;
    use crate::cli::{init_file, init_http};
=======
    use crate::cli::init_runtime;
>>>>>>> 9d323a64
    use crate::config::reader::ConfigReader;
    use crate::config::{Config, Field, GraphQLOperationType, Grpc, Type};
    use crate::grpc::protobuf::{ProtobufOperation, ProtobufSet};
    use crate::mustache::Mustache;

    async fn get_protobuf_op() -> ProtobufOperation {
        let root_dir = PathBuf::from(env!("CARGO_MANIFEST_DIR"));
        let mut test_file = root_dir.join(file!());

        test_file.pop();
        test_file.push("tests");
        test_file.push("greetings.proto");

        let runtime = init_runtime(&Upstream::default(), None);
        let reader = ConfigReader::init(runtime);
        let mut config = Config::default();
        let grpc = Grpc {
            proto_path: test_file.to_str().unwrap().to_string(),
            ..Default::default()
        };
        config.types.insert(
            "foo".to_string(),
            Type::default().fields(vec![("bar", Field::default().grpc(grpc))]),
        );

        let protobuf_set = ProtobufSet::from_proto_file(
            &reader
                .resolve(config)
                .await
                .unwrap()
                .extensions
                .grpc_file_descriptor,
        )
        .unwrap();

        let service = protobuf_set.find_service("Greeter").unwrap();

        service.find_operation("SayHello").unwrap()
    }

    #[derive(Setters)]
    struct Context {
        pub value: serde_json::Value,
        pub headers: HeaderMap,
    }

    impl Default for Context {
        fn default() -> Self {
            Self { value: serde_json::Value::Null, headers: HeaderMap::new() }
        }
    }

    impl crate::path::PathString for Context {
        fn path_string<T: AsRef<str>>(&self, parts: &[T]) -> Option<Cow<'_, str>> {
            self.value.path_string(parts)
        }
    }

    impl crate::has_headers::HasHeaders for Context {
        fn headers(&self) -> &HeaderMap {
            &self.headers
        }
    }

    #[tokio::test]
    async fn request_with_empty_body() {
        let tmpl = RequestTemplate {
            url: Mustache::parse("http://localhost:3000/").unwrap(),
            headers: vec![(
                HeaderName::from_static("test-header"),
                Mustache::parse("value").unwrap(),
            )],
            operation: get_protobuf_op().await,
            body: None,
            operation_type: GraphQLOperationType::Query,
        };
        let ctx = Context::default();
        let rendered = tmpl.render(&ctx).unwrap();
        let req = rendered.to_request().unwrap();

        assert_eq!(req.url().as_str(), "http://localhost:3000/");
        assert_eq!(req.method(), Method::POST);
        assert_eq!(
            req.headers(),
            &HeaderMap::from_iter([
                (
                    HeaderName::from_static("test-header"),
                    HeaderValue::from_static("value")
                ),
                (
                    HeaderName::from_static("content-type"),
                    HeaderValue::from_static("application/grpc")
                )
            ])
        );

        if let Some(body) = req.body() {
            assert_eq!(body.as_bytes(), Some(b"\0\0\0\0\0".as_ref()))
        }
    }

    #[tokio::test]
    async fn request_with_body() {
        let tmpl = RequestTemplate {
            url: Mustache::parse("http://localhost:3000/").unwrap(),
            headers: vec![],
            operation: get_protobuf_op().await,
            body: Some(Mustache::parse(r#"{ "name": "test" }"#).unwrap()),
            operation_type: GraphQLOperationType::Query,
        };
        let ctx = Context::default();
        let rendered = tmpl.render(&ctx).unwrap();
        let req = rendered.to_request().unwrap();

        if let Some(body) = req.body() {
            assert_eq!(body.as_bytes(), Some(b"\0\0\0\0\x06\n\x04test".as_ref()))
        }
    }
}<|MERGE_RESOLUTION|>--- conflicted
+++ resolved
@@ -106,12 +106,9 @@
     use pretty_assertions::assert_eq;
 
     use super::RequestTemplate;
-<<<<<<< HEAD
     use crate::blueprint::Upstream;
     use crate::cli::{init_file, init_http};
-=======
     use crate::cli::init_runtime;
->>>>>>> 9d323a64
     use crate::config::reader::ConfigReader;
     use crate::config::{Config, Field, GraphQLOperationType, Grpc, Type};
     use crate::grpc::protobuf::{ProtobufOperation, ProtobufSet};
