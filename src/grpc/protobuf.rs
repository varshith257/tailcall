use std::fmt::Debug;
<<<<<<< HEAD
use std::path::Path;
=======
>>>>>>> d2267da1

use anyhow::{anyhow, bail, Context, Result};
use async_graphql::Value;
use prost::bytes::BufMut;
use prost::Message;
use prost_reflect::prost_types::FileDescriptorSet;
use prost_reflect::{
    DescriptorPool, DynamicMessage, MessageDescriptor, MethodDescriptor, ServiceDescriptor,
};
use serde_json::Deserializer;

use crate::helpers::config_path::config_path;

fn to_message(descriptor: &MessageDescriptor, input: &str) -> Result<DynamicMessage> {
    let mut deserializer = Deserializer::from_str(input);
    let message =
        DynamicMessage::deserialize(descriptor.clone(), &mut deserializer).with_context(|| {
            format!(
                "Failed to parse input according to type {}",
                descriptor.full_name()
            )
        })?;
    deserializer.end()?;

    Ok(message)
}

fn message_to_bytes(message: DynamicMessage) -> Result<Vec<u8>> {
    let mut buf: Vec<u8> = Vec::with_capacity(message.encoded_len() + 5);
    // set compression flag
    buf.put_u8(0);
    // next 4 bytes should encode message length
    buf.put_u32(message.encoded_len() as u32);
    // encode the message itself
    message.encode(&mut buf)?;

    Ok(buf)
}

pub fn protobuf_value_as_str(value: &prost_reflect::Value) -> String {
    use prost_reflect::Value;

    match value {
        Value::I32(v) => v.to_string(),
        Value::I64(v) => v.to_string(),
        Value::U32(v) => v.to_string(),
        Value::U64(v) => v.to_string(),
        Value::F32(v) => v.to_string(),
        Value::F64(v) => v.to_string(),
        Value::EnumNumber(v) => v.to_string(),
        Value::String(s) => s.clone(),
        _ => Default::default(),
    }
}

pub fn get_field_value_as_str(message: &DynamicMessage, field_name: &str) -> Result<String> {
    let field = message
        .get_field_by_name(field_name)
        .ok_or(anyhow!("Unable to find key"))?;

    Ok(protobuf_value_as_str(&field))
}

#[derive(Debug)]
pub struct ProtobufSet {
    descriptor_pool: DescriptorPool,
}

// TODO: support for reflection
impl ProtobufSet {
<<<<<<< HEAD
  // TODO: load definitions from proto file for now, but in future
  // it could be more convenient to load FileDescriptorSet instead
  // either from file or server reflection
  pub fn from_proto_file(proto_path: &Path) -> Result<Self> {
    let proto_path = config_path(proto_path)?;

    let parent_dir = proto_path
      .parent()
      .context("Failed to resolve parent dir for proto file")?;

    let file_descriptor_set = protox::compile([proto_path.as_path()], [parent_dir])
      .with_context(|| "Failed to parse or load proto file".to_string())?;

    let descriptor_pool = DescriptorPool::from_file_descriptor_set(file_descriptor_set)?;

    Ok(Self { descriptor_pool })
  }

  pub fn find_service(&self, name: &str) -> Result<ProtobufService> {
    let service_descriptor = self
      .descriptor_pool
      .get_service_by_name(name)
      .with_context(|| format!("Couldn't find definitions for service {name}"))?;

    Ok(ProtobufService { service_descriptor })
  }
=======
    // TODO: load definitions from proto file for now, but in future
    // it could be more convenient to load FileDescriptorSet instead
    // either from file or server reflection
    pub fn from_proto_file(file_descriptor_set: &FileDescriptorSet) -> Result<Self> {
        let descriptor_pool =
            DescriptorPool::from_file_descriptor_set(file_descriptor_set.clone())?;
        Ok(Self { descriptor_pool })
    }

    pub fn find_service(&self, name: &str) -> Result<ProtobufService> {
        let service_descriptor = self
            .descriptor_pool
            .get_service_by_name(name)
            .with_context(|| format!("Couldn't find definitions for service {name}"))?;

        Ok(ProtobufService { service_descriptor })
    }
>>>>>>> d2267da1
}

#[derive(Debug)]
pub struct ProtobufService {
    service_descriptor: ServiceDescriptor,
}

impl ProtobufService {
    pub fn find_operation(&self, method_name: &str) -> Result<ProtobufOperation> {
        let method = self
            .service_descriptor
            .methods()
            .find(|method| method.name() == method_name)
            .with_context(|| format!("Couldn't find method {method_name}"))?;

        let input_type = method.input();
        let output_type = method.output();

        Ok(ProtobufOperation { method, input_type, output_type })
    }
}

#[derive(Debug, Clone, PartialEq, Eq)]
pub struct ProtobufOperation {
    method: MethodDescriptor,
    pub input_type: MessageDescriptor,
    pub output_type: MessageDescriptor,
}

// TODO: support compression
impl ProtobufOperation {
    pub fn name(&self) -> &str {
        self.method.name()
    }

    pub fn service_name(&self) -> &str {
        self.method.parent_service().name()
    }

    pub fn convert_input(&self, input: &str) -> Result<Vec<u8>> {
        let message = to_message(&self.input_type, input)?;

        message_to_bytes(message)
    }

    pub fn convert_multiple_inputs<'a>(
        &self,
        child_inputs: impl Iterator<Item = &'a str>,
        id: &str,
    ) -> Result<(Vec<u8>, Vec<String>)> {
        // Find the field of list type that should hold child messages
        let field_descriptor = self
            .input_type
            .fields()
            .find(|field| field.is_list())
            .ok_or(anyhow!("Unable to find list field on type"))?;

        let field_kind = field_descriptor.kind();
        let child_message_descriptor = field_kind
            .as_message()
            .ok_or(anyhow!("Couldn't resolve message"))?;
        let mut message = DynamicMessage::new(self.input_type.clone());

        let child_messages = child_inputs
            .map(|input| to_message(child_message_descriptor, input))
            .collect::<Result<Vec<DynamicMessage>>>()?;

        let ids = child_messages
            .iter()
            .map(|message| get_field_value_as_str(message, id))
            .collect::<Result<Vec<String>>>()?;

        message.set_field(
            &field_descriptor,
            prost_reflect::Value::List(
                child_messages
                    .into_iter()
                    .map(prost_reflect::Value::Message)
                    .collect(),
            ),
        );

        message_to_bytes(message).map(|result| (result, ids))
    }

    pub fn convert_output(&self, bytes: &[u8]) -> Result<Value> {
        if bytes.len() < 5 {
            bail!("Empty response");
        }
        // ignore 5 first bytes as they are part of Length-Prefixed Message Framing
        // see https://www.oreilly.com/library/view/grpc-up-and/9781492058328/ch04.html#:~:text=Length%2DPrefixed%20Message%20Framing
        // 1st byte - compression flag
        // 2-4th bytes - length of the message
        let message =
            DynamicMessage::decode(self.output_type.clone(), &bytes[5..]).with_context(|| {
                format!(
                    "Failed to parse response for type {}",
                    self.output_type.full_name()
                )
            })?;

        let json = serde_json::to_value(message)?;

        Ok(async_graphql::Value::from_json(json)?)
    }
}

#[cfg(test)]
mod tests {
    // TODO: Rewrite protobuf tests
    use std::path::PathBuf;

    use anyhow::Result;
    use once_cell::sync::Lazy;
    use prost_reflect::Value;
    use serde_json::json;

    use super::*;
    use crate::config::reader::ConfigReader;
    use crate::config::{Config, Field, Grpc, Link, LinkType, Type};

    static TEST_DIR: Lazy<PathBuf> = Lazy::new(|| {
        let root_dir = PathBuf::from(env!("CARGO_MANIFEST_DIR"));
        let mut test_dir = root_dir.join(file!());

        test_dir.pop();
        test_dir.push("tests");

        test_dir
    });

    fn get_test_file(name: &str) -> PathBuf {
        let mut test_file = TEST_DIR.clone();

        test_file.push(name);
        test_file
    }

    async fn get_proto_file(name: &str) -> Result<FileDescriptorSet> {
        let runtime = crate::runtime::test::init(None);
        let reader = ConfigReader::init(runtime);

        let id = "greetings".to_string();
        let mut config = Config::default().links(vec![Link {
            id: Some(id.clone()),
            src: get_test_file(name)
                .to_str()
                .context("Failed to parse or load proto file")?
                .to_string(),
            type_of: LinkType::Protobuf,
        }]);
        let grpc = Grpc {
            method: format!("{}.{}.{}", id, "a", "b"),
            ..Default::default()
        };
        config.types.insert(
            "foo".to_string(),
            Type::default().fields(vec![("bar", Field::default().grpc(grpc))]),
        );
        Ok(reader
            .resolve(config, None)
            .await?
            .extensions
            .get_file_descriptor(id.as_str())
            .unwrap()
            .to_owned())
    }

    #[test]
    fn convert_value() {
        assert_eq!(
            protobuf_value_as_str(&Value::String("test string".to_owned())),
            "test string".to_owned()
        );
        assert_eq!(protobuf_value_as_str(&Value::I32(25)), "25".to_owned());
        assert_eq!(protobuf_value_as_str(&Value::F32(1.25)), "1.25".to_owned());
        assert_eq!(protobuf_value_as_str(&Value::I64(35)), "35".to_owned());
        assert_eq!(protobuf_value_as_str(&Value::F64(3.38)), "3.38".to_owned());
        assert_eq!(
            protobuf_value_as_str(&Value::EnumNumber(55)),
            "55".to_owned()
        );
        assert_eq!(protobuf_value_as_str(&Value::Bool(false)), "".to_owned());
        assert_eq!(
            protobuf_value_as_str(&Value::Map(Default::default())),
            "".to_owned()
        );
        assert_eq!(
            protobuf_value_as_str(&Value::List(Default::default())),
            "".to_owned()
        );
        assert_eq!(
            protobuf_value_as_str(&Value::Bytes(Default::default())),
            "".to_owned()
        );
    }

    #[tokio::test]
    async fn unknown_file() -> Result<()> {
        let error = get_proto_file("_unknown.proto").await.unwrap_err();

        assert_eq!(
            error.to_string(),
            "No such file or directory (os error 2)".to_string()
        );

        Ok(())
    }

    #[tokio::test]
    async fn service_not_found() -> Result<()> {
        let file = ProtobufSet::from_proto_file(&get_proto_file("greetings.proto").await?)?;
        let error = file.find_service("_unknown").unwrap_err();

        assert_eq!(
            error.to_string(),
            "Couldn't find definitions for service _unknown"
        );

        Ok(())
    }

    #[tokio::test]
    async fn method_not_found() -> Result<()> {
        let file = ProtobufSet::from_proto_file(&get_proto_file("greetings.proto").await?)?;
        let service = file.find_service("Greeter")?;
        let error = service.find_operation("_unknown").unwrap_err();

        assert_eq!(error.to_string(), "Couldn't find method _unknown");

        Ok(())
    }

    #[tokio::test]
    async fn greetings_proto_file() -> Result<()> {
        let file = ProtobufSet::from_proto_file(&get_proto_file("greetings.proto").await?)?;
        let service = file.find_service("Greeter")?;
        let operation = service.find_operation("SayHello")?;

        let output = b"\0\0\0\0\x0e\n\x0ctest message";

        let parsed = operation.convert_output(output)?;

        assert_eq!(
            serde_json::to_value(parsed)?,
            json!({
              "message": "test message"
            })
        );

        Ok(())
    }

    #[tokio::test]
    async fn news_proto_file() -> Result<()> {
        let file = ProtobufSet::from_proto_file(&get_proto_file("news.proto").await?)?;
        let service = file.find_service("news.NewsService")?;
        let operation = service.find_operation("GetNews")?;

        let input = operation.convert_input(r#"{ "id": 1 }"#)?;

        assert_eq!(input, b"\0\0\0\0\x02\x08\x01");

        let output = b"\0\0\0\x005\x08\x01\x12\x06Note 1\x1a\tContent 1\"\x0cPost image 1";

        let parsed = operation.convert_output(output)?;

        assert_eq!(
            serde_json::to_value(parsed)?,
            json!({
              "id": 1, "title": "Note 1", "body": "Content 1", "postImage": "Post image 1"
            })
        );

        Ok(())
    }

    #[tokio::test]
    async fn news_proto_file_multiple_messages() -> Result<()> {
        let file = ProtobufSet::from_proto_file(&get_proto_file("news.proto").await?)?;
        let service = file.find_service("news.NewsService")?;
        let multiple_operation = service.find_operation("GetMultipleNews")?;

        let child_messages = vec![r#"{ "id": 3 }"#, r#"{ "id": 5 }"#, r#"{ "id": 1 }"#];

        let (multiple_message, grouped) =
            multiple_operation.convert_multiple_inputs(child_messages.into_iter(), "id")?;

        assert_eq!(
            multiple_message,
            b"\0\0\0\0\x0c\n\x02\x08\x03\n\x02\x08\x05\n\x02\x08\x01"
        );
        assert_eq!(
            grouped,
            vec!["3".to_owned(), "5".to_owned(), "1".to_owned()]
        );

        let output = b"\0\0\0\0o\n#\x08\x01\x12\x06Note 1\x1a\tContent 1\"\x0cPost image 1\n#\x08\x03\x12\x06Note 3\x1a\tContent 3\"\x0cPost image 3\n#\x08\x05\x12\x06Note 5\x1a\tContent 5\"\x0cPost image 5";

        let parsed = multiple_operation.convert_output(output)?;

        assert_eq!(
            serde_json::to_value(parsed)?,
            json!({
              "news": [
                { "id": 1, "title": "Note 1", "body": "Content 1", "postImage": "Post image 1" },
                { "id": 3, "title": "Note 3", "body": "Content 3", "postImage": "Post image 3" },
                { "id": 5, "title": "Note 5", "body": "Content 5", "postImage": "Post image 5" },
              ]
            })
        );

        Ok(())
    }
}<|MERGE_RESOLUTION|>--- conflicted
+++ resolved
@@ -1,8 +1,4 @@
 use std::fmt::Debug;
-<<<<<<< HEAD
-use std::path::Path;
-=======
->>>>>>> d2267da1
 
 use anyhow::{anyhow, bail, Context, Result};
 use async_graphql::Value;
@@ -13,8 +9,6 @@
     DescriptorPool, DynamicMessage, MessageDescriptor, MethodDescriptor, ServiceDescriptor,
 };
 use serde_json::Deserializer;
-
-use crate::helpers::config_path::config_path;
 
 fn to_message(descriptor: &MessageDescriptor, input: &str) -> Result<DynamicMessage> {
     let mut deserializer = Deserializer::from_str(input);
@@ -73,34 +67,6 @@
 
 // TODO: support for reflection
 impl ProtobufSet {
-<<<<<<< HEAD
-  // TODO: load definitions from proto file for now, but in future
-  // it could be more convenient to load FileDescriptorSet instead
-  // either from file or server reflection
-  pub fn from_proto_file(proto_path: &Path) -> Result<Self> {
-    let proto_path = config_path(proto_path)?;
-
-    let parent_dir = proto_path
-      .parent()
-      .context("Failed to resolve parent dir for proto file")?;
-
-    let file_descriptor_set = protox::compile([proto_path.as_path()], [parent_dir])
-      .with_context(|| "Failed to parse or load proto file".to_string())?;
-
-    let descriptor_pool = DescriptorPool::from_file_descriptor_set(file_descriptor_set)?;
-
-    Ok(Self { descriptor_pool })
-  }
-
-  pub fn find_service(&self, name: &str) -> Result<ProtobufService> {
-    let service_descriptor = self
-      .descriptor_pool
-      .get_service_by_name(name)
-      .with_context(|| format!("Couldn't find definitions for service {name}"))?;
-
-    Ok(ProtobufService { service_descriptor })
-  }
-=======
     // TODO: load definitions from proto file for now, but in future
     // it could be more convenient to load FileDescriptorSet instead
     // either from file or server reflection
@@ -118,7 +84,6 @@
 
         Ok(ProtobufService { service_descriptor })
     }
->>>>>>> d2267da1
 }
 
 #[derive(Debug)]
