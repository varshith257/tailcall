--- conflicted
+++ resolved
@@ -211,13 +211,7 @@
     use serde_json::json;
 
     use super::*;
-<<<<<<< HEAD
     use crate::config::{Config, ConfigReader, Field, Grpc, Link, LinkType, Type};
-=======
-    use crate::blueprint::GrpcMethod;
-    use crate::config::reader::ConfigReader;
-    use crate::config::{Config, Field, Grpc, Link, LinkType, Type};
->>>>>>> f1fab378
 
     static TEST_DIR: Lazy<PathBuf> = Lazy::new(|| {
         let root_dir = PathBuf::from(env!("CARGO_MANIFEST_DIR"));
