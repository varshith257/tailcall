use std::collections::hash_map::DefaultHasher;
use std::collections::BTreeSet;
use std::hash::{Hash, Hasher};

use anyhow::Result;

use super::request_template::RenderedRequestTemplate;

#[derive(Debug, Clone, Eq)]
pub struct DataLoaderRequest {
    pub template: RenderedRequestTemplate,
    batch_headers: BTreeSet<String>,
}

impl Hash for DataLoaderRequest {
    fn hash<H: Hasher>(&self, state: &mut H) {
        self.template.url.hash(state);
        self.template.body.hash(state);

        for name in &self.batch_headers {
            if let Some(value) = self.template.headers.get(name) {
                name.hash(state);
                value.hash(state);
            }
        }
    }
}

impl PartialEq for DataLoaderRequest {
    fn eq(&self, other: &Self) -> bool {
        let mut hasher_self = DefaultHasher::new();
        self.hash(&mut hasher_self);
        let hash_self = hasher_self.finish();

        let mut hasher_other = DefaultHasher::new();
        other.hash(&mut hasher_other);
        let hash_other = hasher_other.finish();

        hash_self == hash_other
    }
}

impl DataLoaderRequest {
    pub fn new(template: RenderedRequestTemplate, batch_headers: BTreeSet<String>) -> Self {
        Self { template, batch_headers }
    }

    pub fn to_request(&self) -> Result<reqwest::Request> {
        self.template.to_request()
    }
}

#[cfg(test)]
mod tests {
    use std::collections::BTreeSet;
    use std::path::PathBuf;

    use hyper::header::{HeaderName, HeaderValue};
    use hyper::HeaderMap;
    use pretty_assertions::assert_eq;
    use url::Url;

    use super::DataLoaderRequest;
<<<<<<< HEAD
    use crate::config::{Config, ConfigReader, Field, Grpc, Link, LinkType, Type};
=======
    use crate::blueprint::GrpcMethod;
    use crate::config::reader::ConfigReader;
    use crate::config::{Config, Field, Grpc, Link, LinkType, Type};
>>>>>>> f1fab378
    use crate::grpc::protobuf::{ProtobufOperation, ProtobufSet};
    use crate::grpc::request_template::RenderedRequestTemplate;

    async fn get_protobuf_op() -> ProtobufOperation {
        let root_dir = PathBuf::from(env!("CARGO_MANIFEST_DIR"));
        let mut test_file = root_dir.join(file!());

        test_file.pop();
        test_file.push("tests");
        test_file.push("proto");
        test_file.push("greetings.proto");
        let mut config = Config::default().links(vec![Link {
            id: None,
            src: test_file.to_str().unwrap().to_string(),
            type_of: LinkType::Protobuf,
        }]);
        let method = GrpcMethod {
            package: "greetings".to_string(),
            service: "Greeter".to_string(),
            name: "SayHello".to_string(),
        };
        let grpc = Grpc { method: method.to_string(), ..Default::default() };
        config.types.insert(
            "foo".to_string(),
            Type::default().fields(vec![("bar", Field::default().grpc(grpc))]),
        );

        let runtime = crate::runtime::test::init(None);
        let reader = ConfigReader::init(runtime);
        let config_module = reader.resolve(config, None).await.unwrap();

        let protobuf_set = ProtobufSet::from_proto_file(
            config_module
                .extensions
                .get_file_descriptor_set(&method)
                .unwrap(),
        )
        .unwrap();

        let service = protobuf_set.find_service(&method).unwrap();

        service.find_operation(&method).unwrap()
    }

    #[tokio::test]
    async fn dataloader_req_empty_headers() {
        let batch_headers = BTreeSet::default();
        let tmpl = RenderedRequestTemplate {
            url: Url::parse("http://localhost:3000/").unwrap(),
            headers: HeaderMap::new(),
            operation: get_protobuf_op().await,
            body: "{}".to_owned(),
        };

        let dl_req_1 = DataLoaderRequest::new(tmpl.clone(), batch_headers.clone());
        let dl_req_2 = DataLoaderRequest::new(tmpl.clone(), batch_headers);

        assert_eq!(dl_req_1, dl_req_2);
    }

    #[tokio::test]
    async fn dataloader_req_batch_headers() {
        let batch_headers = BTreeSet::from_iter(["test-header".to_owned()]);
        let tmpl_1 = RenderedRequestTemplate {
            url: Url::parse("http://localhost:3000/").unwrap(),
            headers: HeaderMap::from_iter([(
                HeaderName::from_static("test-header"),
                HeaderValue::from_static("value1"),
            )]),
            operation: get_protobuf_op().await,
            body: "{}".to_owned(),
        };
        let tmpl_2 = tmpl_1.clone();

        let dl_req_1 = DataLoaderRequest::new(tmpl_1.clone(), batch_headers.clone());
        let dl_req_2 = DataLoaderRequest::new(tmpl_2, batch_headers.clone());

        assert_eq!(dl_req_1, dl_req_2);

        let tmpl_2 = RenderedRequestTemplate {
            headers: HeaderMap::from_iter([(
                HeaderName::from_static("test-header"),
                HeaderValue::from_static("value2"),
            )]),
            ..tmpl_1.clone()
        };
        let dl_req_2 = DataLoaderRequest::new(tmpl_2, batch_headers.clone());

        assert_ne!(dl_req_1, dl_req_2);
    }
}<|MERGE_RESOLUTION|>--- conflicted
+++ resolved
@@ -59,15 +59,10 @@
     use hyper::HeaderMap;
     use pretty_assertions::assert_eq;
     use url::Url;
+    use crate::blueprint::GrpcMethod;
 
     use super::DataLoaderRequest;
-<<<<<<< HEAD
     use crate::config::{Config, ConfigReader, Field, Grpc, Link, LinkType, Type};
-=======
-    use crate::blueprint::GrpcMethod;
-    use crate::config::reader::ConfigReader;
-    use crate::config::{Config, Field, Grpc, Link, LinkType, Type};
->>>>>>> f1fab378
     use crate::grpc::protobuf::{ProtobufOperation, ProtobufSet};
     use crate::grpc::request_template::RenderedRequestTemplate;
 
