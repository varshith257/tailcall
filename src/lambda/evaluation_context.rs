use std::borrow::Cow;
use std::collections::BTreeMap;
use std::sync::Arc;

use async_graphql::{SelectionField, ServerError, Value};
use reqwest::header::HeaderMap;

use super::{GraphQLOperationContext, ResolverContextLike};
use crate::http::RequestContext;
use crate::path_value::PathValue;

// TODO: rename to ResolverContext
#[derive(Clone)]
pub struct EvaluationContext<'a, Ctx: ResolverContextLike<'a>> {
    // Context create for each GraphQL Request
    pub request_ctx: &'a RequestContext,

    // Async GraphQL Context
    // Contains current value and arguments
    graphql_ctx: &'a Ctx,

    // Overridden Value for Async GraphQL Context
    graphql_ctx_value: Option<Arc<Value>>,

    // Overridden Arguments for Async GraphQL Context
    graphql_ctx_args: Option<Arc<Value>>,
}

impl<'a, A: ResolverContextLike<'a>> EvaluationContext<'a, A> {
    pub fn with_value(&self, value: Value) -> EvaluationContext<'a, A> {
        let mut ctx = self.clone();
        ctx.graphql_ctx_value = Some(Arc::new(value));
        ctx
    }

    pub fn with_args(&self, args: Value) -> EvaluationContext<'a, A> {
        let mut ctx = self.clone();
        ctx.graphql_ctx_args = Some(Arc::new(args));
        ctx
    }
}

impl<'a, Ctx: ResolverContextLike<'a>> EvaluationContext<'a, Ctx> {
    pub fn new(req_ctx: &'a RequestContext, graphql_ctx: &'a Ctx) -> EvaluationContext<'a, Ctx> {
        Self {
            request_ctx: req_ctx,
            graphql_ctx,
            graphql_ctx_value: None,
            graphql_ctx_args: None,
        }
    }

    pub fn value(&self) -> Option<&Value> {
        self.graphql_ctx.value()
    }

    pub fn path_arg<T: AsRef<str>>(&self, path: &[T]) -> Option<Value> {
        // TODO: add unit tests for this
<<<<<<< HEAD
        if let Some(v) = &self.graphql_ctx_args {
            v.get_path_value(path)
=======
        if let Some(args) = self.graphql_ctx_args.as_ref() {
            get_path_value(args.as_ref(), path).map(|a| Cow::Owned(a.clone()))
        } else if path.is_empty() {
            self.graphql_ctx
                .args()
                .map(|a| Cow::Owned(Value::Object(a.clone())))
>>>>>>> 44746de4
        } else {
            self.graphql_ctx.args().and_then(|v| v.get_path_value(path))
        }
    }

    pub fn path_value<T: AsRef<str>>(&self, path: &[T]) -> Option<Value> {
        // TODO: add unit tests for this
        self.graphql_ctx_value
            .as_deref()
            .or(self.graphql_ctx.value())
            .and_then(|v| v.get_path_value(path))
    }

    pub fn headers(&self) -> &HeaderMap {
        &self.request_ctx.request_headers
    }

<<<<<<< HEAD
=======
    pub fn header(&self, key: &str) -> Option<&str> {
        let value = self.headers().get(key)?;

        value.to_str().ok()
    }

    pub fn env_var(&self, key: &str) -> Option<String> {
        self.request_ctx.runtime.env.get(key)
    }

    pub fn var(&self, key: &str) -> Option<&str> {
        let vars = &self.request_ctx.server.vars;

        vars.get(key).map(|v| v.as_str())
    }

>>>>>>> 44746de4
    pub fn vars(&self) -> &BTreeMap<String, String> {
        &self.request_ctx.server.vars
    }

    pub fn add_error(&self, error: ServerError) {
        self.graphql_ctx.add_error(error)
    }
}

impl<'a, Ctx: ResolverContextLike<'a>> GraphQLOperationContext for EvaluationContext<'a, Ctx> {
    fn selection_set(&self) -> Option<String> {
        let selection_set = self.graphql_ctx.field()?.selection_set();

        format_selection_set(selection_set)
    }
}

fn format_selection_set<'a>(
    selection_set: impl Iterator<Item = SelectionField<'a>>,
) -> Option<String> {
    let set = selection_set
        .map(format_selection_field)
        .collect::<Vec<_>>();

    if set.is_empty() {
        return None;
    }

    Some(format!("{{ {} }}", set.join(" ")))
}

fn format_selection_field(field: SelectionField) -> String {
    let name = field.name();
    let arguments = format_selection_field_arguments(field);
    let selection_set = format_selection_set(field.selection_set());

    if let Some(set) = selection_set {
        format!("{}{} {}", name, arguments, set)
    } else {
        format!("{}{}", name, arguments)
    }
}

fn format_selection_field_arguments(field: SelectionField) -> Cow<'static, str> {
    let name = field.name();
    let arguments = field
        .arguments()
        .map_err(|error| {
            tracing::warn!("Failed to resolve arguments for field {name}, due to error: {error}");

            error
        })
        .unwrap_or_default();

    if arguments.is_empty() {
        return Cow::Borrowed("");
    }

    let args = arguments
        .iter()
        .map(|(name, value)| format!("{}: {}", name, value))
        .collect::<Vec<_>>()
        .join(",");

    Cow::Owned(format!("({})", args))
}

impl<'ctx, Ctx: ResolverContextLike<'ctx>> PathValue for EvaluationContext<'ctx, Ctx> {
    fn get_path_value<Path>(&self, path: &[Path]) -> Option<async_graphql::Value>
    where
        Path: AsRef<str>,
    {
        path.split_first()
            .and_then(|(head, tail)| match head.as_ref() {
                "value" => self.path_value(tail),
                "args" => self.path_arg(tail),
                "headers" => self.headers().get_path_value(tail),
                "vars" => self.vars().get_path_value(tail),
                "env" => self.req_ctx.runtime.env.get_path_value(tail),
                _ => None,
            })
    }
}

#[cfg(test)]
mod tests {
    mod impl_path_value {
        use std::collections::BTreeMap;
        use std::sync::Arc;

        use async_graphql::SelectionField;
        use async_graphql_value::{ConstValue as Value, Name, Number};
        use hyper::header::HeaderValue;
        use hyper::HeaderMap;
        use indexmap::IndexMap;
        use once_cell::sync::Lazy;

        use crate::http::RequestContext;
        use crate::lambda::{EvaluationContext, ResolverContextLike};
        use crate::path_value::PathValue;
        use crate::EnvIO;

        struct Env {
            env: BTreeMap<String, String>,
        }

        impl EnvIO for Env {
            fn get(&self, key: &str) -> Option<String> {
                self.env.get(key).cloned()
            }
        }

        impl Env {
            pub fn init(map: BTreeMap<String, String>) -> Self {
                Self { env: map }
            }
        }

        static TEST_VALUES: Lazy<Value> = Lazy::new(|| {
            let mut root = IndexMap::new();
            let mut nested = IndexMap::new();

            nested.insert(
                Name::new("existing"),
                Value::String("nested-test".to_owned()),
            );
            root.insert(Name::new("bool"), Value::Boolean(true));
            root.insert(Name::new("nested"), Value::Object(nested));
            root.insert(Name::new("number"), Value::Number(Number::from(2)));
            root.insert(Name::new("str"), Value::String("str-test".to_owned()));

            Value::Object(root)
        });

        static TEST_ARGS: Lazy<IndexMap<Name, Value>> = Lazy::new(|| {
            let mut root = IndexMap::new();
            let mut nested = IndexMap::new();

            nested.insert(
                Name::new("existing"),
                Value::String("nested-test".to_owned()),
            );

            root.insert(Name::new("nested"), Value::Object(nested));
            root.insert(Name::new("root"), Value::String("root-test".to_owned()));

            root
        });

        static TEST_HEADERS: Lazy<HeaderMap> = Lazy::new(|| {
            let mut map = HeaderMap::new();

            map.insert("x-existing", HeaderValue::from_static("header"));

            map
        });

        static TEST_VARS: Lazy<BTreeMap<String, String>> = Lazy::new(|| {
            let mut map = BTreeMap::new();

            map.insert("existing".to_owned(), "var".to_owned());

            map
        });

        static TEST_ENV_VARS: Lazy<BTreeMap<String, String>> = Lazy::new(|| {
            let mut map = BTreeMap::new();

            map.insert("existing".to_owned(), "env".to_owned());

            map
        });

        #[derive(Clone)]
        struct MockGraphqlContext;

        impl<'a> ResolverContextLike<'a> for MockGraphqlContext {
            fn value(&'a self) -> Option<&'a Value> {
                Some(&TEST_VALUES)
            }

            fn args(&'a self) -> Option<&'a IndexMap<Name, Value>> {
                Some(&TEST_ARGS)
            }

            fn field(&'a self) -> Option<SelectionField> {
                None
            }

            fn add_error(&'a self, _: async_graphql::ServerError) {}
        }

        static REQ_CTX: Lazy<RequestContext> = Lazy::new(|| {
            let mut req_ctx = RequestContext::default().request_headers(TEST_HEADERS.clone());

            req_ctx.server.vars = TEST_VARS.clone();
            req_ctx.runtime.env = Arc::new(Env::init(TEST_ENV_VARS.clone()));

            req_ctx
        });

        static EVAL_CTX: Lazy<EvaluationContext<'static, MockGraphqlContext>> =
            Lazy::new(|| EvaluationContext::new(&REQ_CTX, &MockGraphqlContext));

        #[test]
        fn get_path() {
            // value
            assert_eq!(
                EVAL_CTX.get_path_value(&["value", "bool"]),
                Some(Value::Boolean(true))
            );
            assert_eq!(
                EVAL_CTX.get_path_value(&["value", "number"]),
                Some(Value::Number(Number::from(2)))
            );
            assert_eq!(
                EVAL_CTX.get_path_value(&["value", "str"]),
                Some(Value::String("str-test".to_owned()))
            );
            assert_eq!(
                EVAL_CTX.get_path_value(&["value", "nested"]),
                Some(serde_json::from_str(r#"{"existing":"nested-test"}"#).unwrap())
            );
            assert_eq!(EVAL_CTX.get_path_value(&["value", "missing"]), None);
            assert_eq!(
                EVAL_CTX.get_path_value(&["value", "nested", "missing"]),
                None
            );
            assert_eq!(
                    EVAL_CTX.get_path_value(&["value"]),
                    Some(serde_json::from_str(r#"{"bool":true,"nested":{"existing":"nested-test"},"number":2,"str":"str-test"}"#).unwrap())
                );

            // args
            assert_eq!(
                EVAL_CTX.get_path_value(&["args", "root"]),
                Some(Value::String("root-test".to_owned()))
            );
            assert_eq!(
                EVAL_CTX.get_path_value(&["args", "nested"]),
                Some(serde_json::from_str(r#"{"existing":"nested-test"}"#).unwrap())
            );
            assert_eq!(EVAL_CTX.get_path_value(&["args", "missing"]), None);
            assert_eq!(
                EVAL_CTX.get_path_value(&["args", "nested", "missing"]),
                None
            );
            assert_eq!(
                EVAL_CTX.get_path_value(&["args"]),
                Some(
                    serde_json::from_str(
                        r#"{"nested":{"existing":"nested-test"},"root":"root-test"}"#
                    )
                    .unwrap()
                )
            );

            // headers
            assert_eq!(
                EVAL_CTX.get_path_value(&["headers", "x-existing"]),
                Some(Value::String("header".to_owned()))
            );
            assert_eq!(EVAL_CTX.get_path_value(&["headers", "x-missing"]), None);

            // vars
            assert_eq!(
                EVAL_CTX.get_path_value(&["vars", "existing"]),
                Some(Value::String("var".to_owned()))
            );
            assert_eq!(EVAL_CTX.get_path_value(&["vars", "missing"]), None);
            assert_eq!(
                EVAL_CTX.get_path_value(&["vars"]),
                Some(serde_json::from_str(r#"{"existing":"var"}"#).unwrap())
            );

            // envs
            assert_eq!(
                EVAL_CTX.get_path_value(&["env", "existing"]),
                Some(Value::String("env".to_owned()))
            );
            assert_eq!(EVAL_CTX.get_path_value(&["env", "x-missing"]), None);

            // other value types
            assert_eq!(EVAL_CTX.get_path_value(&["foo", "key"]), None);
            assert_eq!(EVAL_CTX.get_path_value(&["bar", "key"]), None);
            assert_eq!(EVAL_CTX.get_path_value(&["baz", "key"]), None);
        }
    }
}<|MERGE_RESOLUTION|>--- conflicted
+++ resolved
@@ -56,17 +56,8 @@
 
     pub fn path_arg<T: AsRef<str>>(&self, path: &[T]) -> Option<Value> {
         // TODO: add unit tests for this
-<<<<<<< HEAD
         if let Some(v) = &self.graphql_ctx_args {
             v.get_path_value(path)
-=======
-        if let Some(args) = self.graphql_ctx_args.as_ref() {
-            get_path_value(args.as_ref(), path).map(|a| Cow::Owned(a.clone()))
-        } else if path.is_empty() {
-            self.graphql_ctx
-                .args()
-                .map(|a| Cow::Owned(Value::Object(a.clone())))
->>>>>>> 44746de4
         } else {
             self.graphql_ctx.args().and_then(|v| v.get_path_value(path))
         }
@@ -84,8 +75,6 @@
         &self.request_ctx.request_headers
     }
 
-<<<<<<< HEAD
-=======
     pub fn header(&self, key: &str) -> Option<&str> {
         let value = self.headers().get(key)?;
 
@@ -102,7 +91,6 @@
         vars.get(key).map(|v| v.as_str())
     }
 
->>>>>>> 44746de4
     pub fn vars(&self) -> &BTreeMap<String, String> {
         &self.request_ctx.server.vars
     }
@@ -181,7 +169,7 @@
                 "args" => self.path_arg(tail),
                 "headers" => self.headers().get_path_value(tail),
                 "vars" => self.vars().get_path_value(tail),
-                "env" => self.req_ctx.runtime.env.get_path_value(tail),
+                "env" => self.request_ctx.runtime.env.get_path_value(tail),
                 _ => None,
             })
     }
