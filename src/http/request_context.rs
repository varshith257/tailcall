use std::num::NonZeroU64;
use std::sync::{Arc, Mutex};
use std::time::SystemTime;

use async_graphql_value::ConstValue;
use cache_control::{Cachability, CacheControl};
use derive_setters::Setters;
use hyper::HeaderMap;

use crate::blueprint::Server;
use crate::config::Upstream;
use crate::data_loader::DataLoader;
use crate::graphql::GraphqlDataLoader;
use crate::grpc::data_loader::GrpcDataLoader;
use crate::http::{AppContext, DataLoaderRequest, HttpDataLoader};
<<<<<<< HEAD
use crate::rate_limiter::rate_limiter::RateLimiter;
use crate::{grpc, EnvIO, HttpIO};
=======
use crate::{grpc, EntityCache, EnvIO, HttpIO};
>>>>>>> c41c4ee3

#[derive(Setters)]
pub struct RequestContext {
  // TODO: consider storing http clients where they are used i.e. expression and dataloaders
  pub h_client: Arc<dyn HttpIO>,
  // http2 only client is required for grpc in cases the server supports only http2
  // and the request will fail on protocol negotiation
  // having separate client for now looks like the only way to do with reqwest
  pub h2_client: Arc<dyn HttpIO>,
  pub server: Server,
  pub upstream: Upstream,
  pub req_headers: HeaderMap,
  pub http_data_loaders: Arc<Vec<DataLoader<DataLoaderRequest, HttpDataLoader>>>,
  pub gql_data_loaders: Arc<Vec<DataLoader<DataLoaderRequest, GraphqlDataLoader>>>,
  pub grpc_data_loaders: Arc<Vec<DataLoader<grpc::DataLoaderRequest, GrpcDataLoader>>>,
  pub min_max_age: Arc<Mutex<Option<i32>>>,
  pub cache_public: Arc<Mutex<Option<bool>>>,
  pub env_vars: Arc<dyn EnvIO>,
<<<<<<< HEAD
  pub rate_limiter: RateLimiter,
}

pub struct NumRequestsFetched {
  pub last_fetched: SystemTime,
  pub num_requests: usize,
=======
  pub cache: Arc<EntityCache>,
>>>>>>> c41c4ee3
}

impl RequestContext {
  fn set_min_max_age_conc(&self, min_max_age: i32) {
    *self.min_max_age.lock().unwrap() = Some(min_max_age);
  }
  pub fn get_min_max_age(&self) -> Option<i32> {
    *self.min_max_age.lock().unwrap()
  }

  pub fn set_cache_public_false(&self) {
    *self.cache_public.lock().unwrap() = Some(false);
  }

  pub fn is_cache_public(&self) -> Option<bool> {
    *self.cache_public.lock().unwrap()
  }

  pub fn set_min_max_age(&self, max_age: i32) {
    let min_max_age_lock = self.get_min_max_age();
    match min_max_age_lock {
      Some(min_max_age) if max_age < min_max_age => {
        self.set_min_max_age_conc(max_age);
      }
      None => {
        self.set_min_max_age_conc(max_age);
      }
      _ => {}
    }
  }

  pub fn set_cache_visibility(&self, cachability: &Option<Cachability>) {
    if let Some(Cachability::Private) = cachability {
      self.set_cache_public_false()
    }
  }

  pub fn set_cache_control(&self, cache_policy: CacheControl) {
    if let Some(max_age) = cache_policy.max_age {
      self.set_min_max_age(max_age.as_secs() as i32);
    }
    self.set_cache_visibility(&cache_policy.cachability);
    if Some(Cachability::NoCache) == cache_policy.cachability {
      self.set_min_max_age(-1);
    }
  }

  pub async fn cache_get(&self, key: &u64) -> Option<ConstValue> {
    self.cache.get(key).await.ok()
  }

  #[allow(clippy::too_many_arguments)]
  pub async fn cache_insert(&self, key: u64, value: ConstValue, ttl: NonZeroU64) -> Option<ConstValue> {
    self.cache.set(key, value, ttl).await.ok()
  }

  pub fn is_batching_enabled(&self) -> bool {
    self.upstream.batch.is_some() && (self.upstream.get_delay() >= 1 || self.upstream.get_max_size() >= 1)
  }
}

impl<Http: HttpIO, Env: EnvIO> From<&AppContext<Http, Env>> for RequestContext {
  fn from(server_ctx: &AppContext<Http, Env>) -> Self {
    Self {
      h_client: server_ctx.universal_http_client.clone(),
      h2_client: server_ctx.http2_only_client.clone(),
      server: server_ctx.blueprint.server.clone(),
      upstream: server_ctx.blueprint.upstream.clone(),
      req_headers: HeaderMap::new(),
      http_data_loaders: server_ctx.http_data_loaders.clone(),
      gql_data_loaders: server_ctx.gql_data_loaders.clone(),
      cache: server_ctx.cache.clone(),
      grpc_data_loaders: server_ctx.grpc_data_loaders.clone(),
      min_max_age: Arc::new(Mutex::new(None)),
      cache_public: Arc::new(Mutex::new(None)),
      env_vars: server_ctx.env_vars.clone(),
      rate_limiter: server_ctx.rate_limiter.clone(),
    }
  }
}

#[cfg(test)]
mod test {
  use std::collections::HashMap;
  use std::sync::{Arc, Mutex};

  use cache_control::Cachability;
  use hyper::HeaderMap;

  use crate::blueprint::Server;
  use crate::cli::cache::NativeChronoCache;
  use crate::cli::{init_env, init_http, init_http2_only};
  use crate::config::{self, Batch};
  use crate::http::RequestContext;
  use crate::rate_limiter::rate_limiter::RateLimiter;

  impl Default for RequestContext {
    fn default() -> Self {
      let crate::config::Config { server, upstream, .. } = crate::config::Config::default();
      //TODO: default is used only in tests. Drop default and move it to test.
      let server = Server::try_from(server).unwrap();

      let h_client = Arc::new(init_http(&upstream));
      let h2_client = Arc::new(init_http2_only(&upstream.clone()));
      RequestContext {
        req_headers: HeaderMap::new(),
        h_client,
        h2_client,
        server,
        upstream,
        http_data_loaders: Arc::new(vec![]),
        gql_data_loaders: Arc::new(vec![]),
        cache: Arc::new(NativeChronoCache::new()),
        grpc_data_loaders: Arc::new(vec![]),
        min_max_age: Arc::new(Mutex::new(None)),
        cache_public: Arc::new(Mutex::new(None)),
        env_vars: Arc::new(init_env()),
        rate_limiter: RateLimiter::new(HashMap::new(), HashMap::new()),
      }
    }
  }

  #[test]
  fn test_update_max_age_less_than_existing() {
    let req_ctx = RequestContext::default();
    req_ctx.set_min_max_age(120);
    req_ctx.set_min_max_age(60);
    assert_eq!(req_ctx.get_min_max_age(), Some(60));
  }

  #[test]
  fn test_update_max_age_greater_than_existing() {
    let req_ctx = RequestContext::default();
    req_ctx.set_min_max_age(60);
    req_ctx.set_min_max_age(120);
    assert_eq!(req_ctx.get_min_max_age(), Some(60));
  }

  #[test]
  fn test_update_max_age_no_existing_value() {
    let req_ctx = RequestContext::default();
    req_ctx.set_min_max_age(120);
    assert_eq!(req_ctx.get_min_max_age(), Some(120));
  }

  #[test]
  fn test_update_cache_visibility_private() {
    let req_ctx = RequestContext::default();
    req_ctx.set_cache_visibility(&Some(Cachability::Private));
    assert_eq!(req_ctx.is_cache_public(), Some(false));
  }

  #[test]
  fn test_update_cache_visibility_public() {
    let req_ctx: RequestContext = RequestContext::default();
    req_ctx.set_cache_visibility(&Some(Cachability::Public));
    assert_eq!(req_ctx.is_cache_public(), None);
  }

  #[test]
  fn test_is_batching_enabled_default() {
    // create ctx with default batch
    let config = config::Config::default();
    let mut upstream = config.upstream.clone();
    upstream.batch = Some(Batch::default());
    let server = Server::try_from(config.server.clone()).unwrap();

    let req_ctx: RequestContext = RequestContext::default().upstream(upstream).server(server);

    assert!(req_ctx.is_batching_enabled());
  }
}<|MERGE_RESOLUTION|>--- conflicted
+++ resolved
@@ -13,12 +13,8 @@
 use crate::graphql::GraphqlDataLoader;
 use crate::grpc::data_loader::GrpcDataLoader;
 use crate::http::{AppContext, DataLoaderRequest, HttpDataLoader};
-<<<<<<< HEAD
 use crate::rate_limiter::rate_limiter::RateLimiter;
-use crate::{grpc, EnvIO, HttpIO};
-=======
 use crate::{grpc, EntityCache, EnvIO, HttpIO};
->>>>>>> c41c4ee3
 
 #[derive(Setters)]
 pub struct RequestContext {
@@ -37,16 +33,13 @@
   pub min_max_age: Arc<Mutex<Option<i32>>>,
   pub cache_public: Arc<Mutex<Option<bool>>>,
   pub env_vars: Arc<dyn EnvIO>,
-<<<<<<< HEAD
   pub rate_limiter: RateLimiter,
+  pub cache: Arc<EntityCache>,
 }
 
 pub struct NumRequestsFetched {
   pub last_fetched: SystemTime,
   pub num_requests: usize,
-=======
-  pub cache: Arc<EntityCache>,
->>>>>>> c41c4ee3
 }
 
 impl RequestContext {
