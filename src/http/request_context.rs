--- conflicted
+++ resolved
@@ -7,12 +7,7 @@
 use derive_setters::Setters;
 use hyper::HeaderMap;
 
-<<<<<<< HEAD
 use crate::blueprint::{Cache, Server};
-use crate::chrono_cache::ChronoCache;
-=======
-use crate::blueprint::Server;
->>>>>>> f45f8ea7
 use crate::config::Upstream;
 use crate::data_loader::DataLoader;
 use crate::graphql::GraphqlDataLoader;
@@ -37,11 +32,8 @@
   pub min_max_age: Arc<Mutex<Option<i32>>>,
   pub cache_public: Arc<Mutex<Option<bool>>>,
   pub env_vars: Arc<dyn EnvIO>,
-<<<<<<< HEAD
   pub type_cache_config: Arc<HashMap<String, Cache>>,
-=======
   pub cache: Arc<EntityCache>,
->>>>>>> f45f8ea7
 }
 
 impl RequestContext {
