--- conflicted
+++ resolved
@@ -46,6 +46,7 @@
             min_max_age: Arc::new(Mutex::new(None)),
             cache_public: Arc::new(Mutex::new(None)),
             runtime: target_runtime,
+            cache: AsyncCache::new(),
         }
     }
     fn set_min_max_age_conc(&self, min_max_age: i32) {
@@ -186,26 +187,9 @@
             let crate::config::Config { upstream, .. } = config_module.config.clone();
             let server = Server::try_from(config_module).unwrap();
             let upstream = Upstream::try_from(upstream).unwrap();
-<<<<<<< HEAD
-            RequestContext {
-                req_headers: HeaderMap::new(),
-                experimental_headers: HeaderMap::new(),
-                cookie_headers: None,
-                server,
-                runtime: crate::runtime::test::init(None),
-                upstream,
-                http_data_loaders: Arc::new(vec![]),
-                gql_data_loaders: Arc::new(vec![]),
-                grpc_data_loaders: Arc::new(vec![]),
-                min_max_age: Arc::new(Mutex::new(None)),
-                cache_public: Arc::new(Mutex::new(None)),
-                cache: AsyncCache::new(),
-            }
-=======
             RequestContext::new(crate::runtime::test::init(None))
                 .upstream(upstream)
                 .server(server)
->>>>>>> 42a867cd
         }
     }
 
