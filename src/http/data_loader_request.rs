--- conflicted
+++ resolved
@@ -23,11 +23,8 @@
 impl Hash for DataLoaderRequest {
   fn hash<H: Hasher>(&self, state: &mut H) {
     self.0.url().hash(state);
-<<<<<<< HEAD
-=======
     // use body in hash for graphql queries with query operation as they used to fetch data
     // while http post and graphql mutation should not be loaded through dataloader at all!
->>>>>>> cae6e775
     if let Some(body) = self.0.body() {
       body.as_bytes().hash(state);
     }
