--- conflicted
+++ resolved
@@ -5,13 +5,8 @@
 
 use super::HttpClient;
 use crate::blueprint::{Blueprint, Definition};
-<<<<<<< HEAD
-use crate::http::{DefaultHttpClient, GraphqlDataLoader, HttpDataLoader};
-use crate::lambda::{Expression, Operation};
-=======
-use crate::http::HttpDataLoader;
+use crate::http::{GraphqlDataLoader, HttpDataLoader};
 use crate::lambda::{Expression, Unsafe};
->>>>>>> ff80f1d1
 
 #[derive(Setters, Clone)]
 pub struct ServerContext {
@@ -33,10 +28,10 @@
             Some(Arc::new(data_loader)),
           )));
         }
-        if let Some(Expression::Unsafe(Operation::GraphQLEndpoint(req_template, field_name, _))) = &mut field.resolver {
+        if let Some(Expression::Unsafe(Unsafe::GraphQLEndpoint(req_template, field_name, _))) = &mut field.resolver {
           let graphql_data_loader = GraphqlDataLoader::new(http_client.clone())
             .to_data_loader(blueprint.upstream.batch.clone().unwrap_or_default());
-          field.resolver = Some(Expression::Unsafe(Operation::GraphQLEndpoint(
+          field.resolver = Some(Expression::Unsafe(Unsafe::GraphQLEndpoint(
             req_template.clone(),
             field_name.clone(),
             Some(Arc::new(graphql_data_loader)),
