use std::borrow::Cow;
use std::rc::Rc;

use tailcall::EnvIO;
use worker::Env;

pub struct CloudflareEnv {
    env: Rc<Env>,
}

unsafe impl Send for CloudflareEnv {}
unsafe impl Sync for CloudflareEnv {}

impl EnvIO for CloudflareEnv {
<<<<<<< HEAD
  fn get(&self, key: &str) -> Option<Cow<'_, str>> {
    self.env.var(key).ok().map(|s| Cow::Owned(s.to_string()))
  }
=======
    fn get(&self, key: &str) -> Option<String> {
        self.env.var(key).ok().map(|s| s.to_string())
    }
>>>>>>> d2267da1
}

impl CloudflareEnv {
    pub fn init(env: Rc<Env>) -> Self {
        Self { env }
    }
}<|MERGE_RESOLUTION|>--- conflicted
+++ resolved
@@ -12,15 +12,9 @@
 unsafe impl Sync for CloudflareEnv {}
 
 impl EnvIO for CloudflareEnv {
-<<<<<<< HEAD
-  fn get(&self, key: &str) -> Option<Cow<'_, str>> {
-    self.env.var(key).ok().map(|s| Cow::Owned(s.to_string()))
-  }
-=======
-    fn get(&self, key: &str) -> Option<String> {
-        self.env.var(key).ok().map(|s| s.to_string())
+    fn get(&self, key: &str) -> Option<Cow<'_, str>> {
+        self.env.var(key).ok().map(|s| Cow::Owned(s.to_string()))
     }
->>>>>>> d2267da1
 }
 
 impl CloudflareEnv {
