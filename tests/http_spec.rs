extern crate core;

use std::collections::BTreeMap;
use std::fs;
use std::path::PathBuf;
use std::str::FromStr;
use std::sync::{Arc, Once};

use anyhow::{anyhow, Context};
use async_graphql_value::ConstValue;
use derive_setters::Setters;
use hyper::body::Bytes;
use hyper::{Body, Request};
use pretty_assertions::assert_eq;
use reqwest::header::{HeaderName, HeaderValue};
use serde::{Deserialize, Serialize};
use serde_json::Value;
use tailcall::blueprint::Blueprint;
use tailcall::config::introspection::{GraphqlConfigValidator, IntrospectionResult};
use tailcall::config::{Config, Source};
use tailcall::http::{handle_batch_request, handle_single_request, HttpClient, Method, Response, ServerContext};
use url::Url;

static INIT: Once = Once::new();

#[derive(Serialize, Deserialize, Clone, Debug)]
#[serde(rename_all = "camelCase")]
enum Annotation {
  Skip,
  Only,
  Fail,
}
#[derive(Serialize, Deserialize, Clone, Debug, Eq, PartialEq)]
#[serde(rename_all = "camelCase")]
struct APIRequest {
  #[serde(default)]
  method: Method,
  url: Url,
  #[serde(default)]
  headers: BTreeMap<String, String>,
  #[serde(default)]
  body: serde_json::Value,
}

#[derive(Serialize, Deserialize, Clone, Debug)]
#[serde(rename_all = "camelCase")]
struct APIResponse {
  #[serde(default = "default_status")]
  status: u16,
  #[serde(default)]
  headers: BTreeMap<String, String>,
  #[serde(default)]
  body: serde_json::Value,
}
fn default_status() -> u16 {
  200
}
#[derive(Serialize, Deserialize, Clone, Debug, Eq, PartialEq)]
struct UpstreamRequest(APIRequest);
#[derive(Serialize, Deserialize, Clone, Debug)]
struct UpstreamResponse(APIResponse);
#[derive(Serialize, Deserialize, Clone)]
struct DownstreamRequest(APIRequest);
#[derive(Serialize, Deserialize, Clone)]
struct DownstreamResponse(APIResponse);
#[derive(Serialize, Deserialize, Clone)]
struct DownstreamAssertion {
  request: DownstreamRequest,
  response: DownstreamResponse,
}

#[derive(Serialize, Deserialize, Clone, Debug)]
#[serde(rename_all = "camelCase")]
enum ConfigSource {
  File(String),
  Inline(Config),
}

#[derive(Serialize, Deserialize, Clone)]
struct Mock {
  request: UpstreamRequest,
  response: UpstreamResponse,
}

#[derive(Serialize, Deserialize, Clone, Setters)]
#[serde(rename_all = "camelCase")]
struct HttpSpec {
  config: ConfigSource,
  #[serde(skip)]
  path: PathBuf,
  name: String,
  description: Option<String>,

  #[serde(default)]
  mock: Vec<Mock>,

  #[serde(default)]
  expected_upstream_requests: Vec<UpstreamRequest>,
  assert: Vec<DownstreamAssertion>,

  // Annotations for the runner
  runner: Option<Annotation>,
}

impl HttpSpec {
  fn cargo_read(path: &str) -> anyhow::Result<Vec<HttpSpec>> {
    let dir_path = PathBuf::from(env!("CARGO_MANIFEST_DIR")).join(path);
    let mut files = Vec::new();

    for entry in fs::read_dir(&dir_path)? {
      let path = entry?.path();
      if path.is_dir() {
        continue;
      }
      let source = Source::detect(path.to_str().unwrap_or_default())?;
      if path.is_file() && (source.ext() == "json" || source.ext() == "yml") {
        let contents = fs::read_to_string(&path)?;
        let spec: HttpSpec =
          Self::from_source(source, contents).map_err(|err| err.context(path.to_str().unwrap().to_string()))?;
        files.push(spec.path(path));
      }
    }

    assert!(
      !files.is_empty(),
      "No files found in {}",
      dir_path.to_str().unwrap_or_default()
    );
    Ok(files)
  }

  fn filter_specs(specs: Vec<HttpSpec>) -> Vec<HttpSpec> {
    let mut only_specs = Vec::new();
    let mut filtered_specs = Vec::new();

    for spec in specs {
      match spec.runner {
        Some(Annotation::Skip) => log::warn!("{} {} ... skipped", spec.name, spec.path.display()),
        Some(Annotation::Only) => only_specs.push(spec),
        Some(Annotation::Fail) => filtered_specs.push(spec),
        None => filtered_specs.push(spec),
      }
    }

    // If any spec has the Only annotation, use those; otherwise, use the filtered list.
    if !only_specs.is_empty() {
      only_specs
    } else {
      filtered_specs
    }
  }
  fn from_source(source: Source, contents: String) -> anyhow::Result<Self> {
    INIT.call_once(|| {
      env_logger::builder()
        .filter(Some("http_spec"), log::LevelFilter::Info)
        .init();
    });

    let spec = match source {
      Source::Json => anyhow::Ok(serde_json::from_str(&contents)?),
      Source::Yml => anyhow::Ok(serde_yaml::from_str(&contents)?),
      _ => Err(anyhow!("only json and yaml are supported")),
    };
    anyhow::Ok(spec?)
  }

  async fn server_context(&self) -> Arc<ServerContext> {
    let config = match self.config.clone() {
<<<<<<< HEAD
      ConfigSource::File(file) => {
        Config::from_file_paths_with_validator([file].iter(), HttpSpec::mock_graphql_config_validator())
          .await
          .ok()
          .unwrap()
      }
=======
      ConfigSource::File(file) => Config::from_file_or_url([file].iter()).await.ok().unwrap(),
>>>>>>> aefe8110
      ConfigSource::Inline(config) => config,
    };
    let blueprint = Blueprint::try_from(&config).unwrap();
    let client = Arc::new(MockHttpClient { spec: self.clone() });
    let server_context = ServerContext::new(blueprint, client);
    Arc::new(server_context)
  }

  fn mock_graphql_config_validator() -> GraphqlConfigValidator {
    let contents = fs::read_to_string("tests/data/introspection-result.json").unwrap();
    let introspection_result: IntrospectionResult = serde_json::from_str(contents.as_str()).unwrap();
    let mut cache = BTreeMap::new();
    cache.insert("http://upstream/graphql".to_string(), introspection_result);

    GraphqlConfigValidator::with_values(cache)
  }
}

#[derive(Clone)]
struct MockHttpClient {
  spec: HttpSpec,
}

#[async_trait::async_trait]
impl HttpClient for MockHttpClient {
  async fn execute(&self, req: reqwest::Request) -> anyhow::Result<Response> {
    // Clone the mocks to allow iteration without borrowing issues.
    let mocks = self.spec.mock.clone();

    // Try to find a matching mock for the incoming request.
    let mock = mocks
      .iter()
      .find(|Mock { request: mock_req, response: _ }| {
        let method_match = req.method() == mock_req.0.method.clone().to_hyper();
        let url_match = req.url().as_str() == mock_req.0.url.clone().as_str();
        let req_body = match req.body() {
          Some(body) => {
            if let Some(bytes) = body.as_bytes() {
              if let Ok(body_str) = std::str::from_utf8(bytes) {
                Value::from(body_str)
              } else {
                Value::Null
              }
            } else {
              Value::Null
            }
          }
          None => Value::Null,
        };
        let body_match = req_body == mock_req.0.body;
        method_match && url_match && body_match
      })
      .ok_or(anyhow!(
        "No mock found for request: {:?} {} in {}",
        req.method(),
        req.url(),
        format!("{}", self.spec.path.to_str().unwrap())
      ))?;

    // Clone the response from the mock to avoid borrowing issues.
    let mock_response = mock.response.clone();

    // Build the response with the status code from the mock.
    let status_code = reqwest::StatusCode::from_u16(mock_response.0.status)?;
    let mut response = Response { status: status_code, ..Default::default() };

    // Insert headers from the mock into the response.
    for (key, value) in mock_response.0.headers {
      let header_name = HeaderName::from_str(&key)?;
      let header_value = HeaderValue::from_str(&value)?;
      response.headers.insert(header_name, header_value);
    }

    // Set the body of the response.
    response.body = ConstValue::try_from(serde_json::from_value::<Value>(mock_response.0.body)?)?;

    Ok(response)
  }
}

async fn assert_downstream(spec: HttpSpec) {
  for assertion in spec.assert.iter() {
    if let Some(Annotation::Fail) = spec.runner {
      let response = run(spec.clone(), &assertion).await.unwrap();
      let body = hyper::body::to_bytes(response.into_body()).await.unwrap();
      assert_eq!(body, serde_json::to_string(&assertion.response.0.body).unwrap());
      log::error!("{} {} ... failed", spec.name, spec.path.display());
      panic!(
        "Expected spec: {} {} to fail but it passed",
        spec.name,
        spec.path.display()
      );
    } else {
      let response = run(spec.clone(), &assertion)
        .await
        .context(spec.path.to_str().unwrap().to_string())
        .unwrap();
      let actual_status = response.status().clone().as_u16();
      let actual_headers = assertion.response.0.headers.clone();
      let actual_body = hyper::body::to_bytes(response.into_body()).await.unwrap();

      // Assert Status
      assert_eq!(actual_status, assertion.response.0.status);

      // Assert Body
      assert_eq!(
        to_json_pretty(actual_body).unwrap(),
        serde_json::to_string_pretty(&assertion.response.0.body).unwrap()
      );

      // Assert Headers
      for (key, value) in assertion.response.0.headers.iter() {
        assert_eq!(actual_headers.get(key), Some(value));
      }
    }
  }
  log::info!("{} {} ... ok", spec.name, spec.path.display());
}

fn to_json_pretty(bytes: Bytes) -> anyhow::Result<String> {
  let body_str = String::from_utf8(bytes.to_vec())?;
  let json: Value = serde_json::from_str(&body_str)?;
  Ok(serde_json::to_string_pretty(&json)?)
}

#[tokio::test]
async fn http_spec_e2e() -> anyhow::Result<()> {
  let spec = HttpSpec::cargo_read("tests/http")?;
  let spec = HttpSpec::filter_specs(spec);
  let tasks: Vec<_> = spec
    .into_iter()
    .map(|spec| tokio::spawn(async move { assert_downstream(spec).await }))
    .collect();
  for task in tasks {
    task.await?;
  }
  Ok(())
}

async fn run(spec: HttpSpec, downstream_assertion: &&DownstreamAssertion) -> anyhow::Result<hyper::Response<Body>> {
  let query_string = serde_json::to_string(&downstream_assertion.request.0.body).expect("body is required");
  let method = downstream_assertion.request.0.method.clone();
  let url = downstream_assertion.request.0.url.clone();
  let server_context = spec.server_context().await;
  let req = Request::builder()
    .method(method.to_hyper())
    .uri(url.as_str())
    .body(Body::from(query_string))?;

  // TODO: reuse logic from server.rs to select the correct handler
  if server_context.blueprint.server.enable_batch_requests {
    handle_batch_request(req, server_context).await
  } else {
    handle_single_request(req, server_context).await
  }
}<|MERGE_RESOLUTION|>--- conflicted
+++ resolved
@@ -166,16 +166,12 @@
 
   async fn server_context(&self) -> Arc<ServerContext> {
     let config = match self.config.clone() {
-<<<<<<< HEAD
       ConfigSource::File(file) => {
-        Config::from_file_paths_with_validator([file].iter(), HttpSpec::mock_graphql_config_validator())
+        Config::from_file_or_url_with_validator([file].iter(), HttpSpec::mock_graphql_config_validator())
           .await
           .ok()
           .unwrap()
       }
-=======
-      ConfigSource::File(file) => Config::from_file_or_url([file].iter()).await.ok().unwrap(),
->>>>>>> aefe8110
       ConfigSource::Inline(config) => config,
     };
     let blueprint = Blueprint::try_from(&config).unwrap();
