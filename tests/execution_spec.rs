extern crate core;

mod telemetry;

use std::borrow::Cow;
use std::collections::{BTreeMap, HashMap};
use std::path::{Path, PathBuf};
use std::str::FromStr;
use std::sync::atomic::{AtomicUsize, Ordering};
use std::sync::{Arc, Once};
use std::{fs, panic};

use anyhow::{anyhow, Context};
use derive_setters::Setters;
use futures_util::future::join_all;
use hyper::body::Bytes;
use hyper::{Body, Request};
use markdown::mdast::Node;
use markdown::ParseOptions;
use reqwest::header::{HeaderName, HeaderValue};
use serde::{Deserialize, Serialize};
use serde_json::Value;
use tailcall::async_graphql_hyper::{GraphQLBatchRequest, GraphQLRequest};
use tailcall::blueprint::{self, Blueprint};
use tailcall::cache::InMemoryCache;
use tailcall::cli::javascript;
use tailcall::cli::metrics::init_metrics;
use tailcall::config::reader::ConfigReader;
use tailcall::config::{Config, ConfigModule, Source};
use tailcall::http::{handle_request, AppContext, Method, Response};
use tailcall::merge_right::MergeRight;
use tailcall::print_schema::print_schema;
use tailcall::runtime::TargetRuntime;
use tailcall::valid::{Cause, ValidationError, Validator as _};
use tailcall::{EnvIO, FileIO, HttpIO};
use telemetry::in_memory::InMemoryTelemetry;
use telemetry::init::init_opentelemetry;
use url::Url;

#[cfg(test)]
pub mod test {
    use std::borrow::Cow;
    use std::collections::HashMap;
    use std::sync::Arc;

    use anyhow::anyhow;
    use tailcall::cache::InMemoryCache;
    use tailcall::cli::javascript;
    use tailcall::runtime::TargetRuntime;
    use tokio::io::{AsyncReadExt, AsyncWriteExt};

    use crate::{blueprint, EnvIO, FileIO, MockHttpClient};

    #[derive(Clone)]
    struct TestFileIO {}

    impl TestFileIO {
        fn init() -> Self {
            TestFileIO {}
        }
    }

    #[async_trait::async_trait]
    impl FileIO for TestFileIO {
        async fn write<'a>(&'a self, path: &'a str, content: &'a [u8]) -> anyhow::Result<()> {
            let mut file = tokio::fs::File::create(path).await?;
            file.write_all(content)
                .await
                .map_err(|e| anyhow!("{}", e))?;
            Ok(())
        }

        async fn read<'a>(&'a self, path: &'a str) -> anyhow::Result<String> {
            let mut file = tokio::fs::File::open(path).await?;
            let mut buffer = Vec::new();
            file.read_to_end(&mut buffer)
                .await
                .map_err(|e| anyhow!("{}", e))?;
            Ok(String::from_utf8(buffer)?)
        }
    }

    #[derive(Clone)]
    struct TestEnvIO {
        vars: HashMap<String, String>,
    }

    impl EnvIO for TestEnvIO {
        fn get(&self, key: &str) -> Option<Cow<'_, str>> {
            self.vars.get(key).map(Cow::from)
        }
    }

    impl TestEnvIO {
        pub fn init(vars: Option<HashMap<String, String>>) -> Self {
            Self { vars: vars.unwrap_or_default() }
        }
    }

    pub fn create_runtime(
        http_client: Arc<MockHttpClient>,
        env: Option<HashMap<String, String>>,
        script: Option<blueprint::Script>,
    ) -> TargetRuntime {
        let http = if let Some(script) = script.clone() {
            javascript::init_http(http_client.clone(), script)
        } else {
            http_client.clone()
        };

        let http2 = if let Some(script) = script {
            javascript::init_http(http_client.clone(), script)
        } else {
            http_client.clone()
        };

        let file = TestFileIO::init();
        let env = TestEnvIO::init(env);

        TargetRuntime {
            http,
            http2_only: http2,
            env: Arc::new(env),
            file: Arc::new(file),
            cache: Arc::new(InMemoryCache::new()),
            extensions: Arc::new(vec![]),
        }
    }
}

static INIT: Once = Once::new();

#[derive(Serialize, Deserialize, Clone, Debug)]
#[serde(rename_all = "camelCase")]
enum Annotation {
    Skip,
    Only,
}

#[derive(Serialize, Deserialize, Clone, Debug, Eq, PartialEq)]
struct APIRequest {
    #[serde(default)]
    method: Method,
    url: Url,
    #[serde(default)]
    headers: BTreeMap<String, String>,
    #[serde(default)]
    body: serde_json::Value,
    #[serde(default)]
    assert_traces: bool,
    #[serde(default)]
    assert_metrics: bool,
}

#[derive(Serialize, Deserialize, Clone, Debug)]
#[serde(rename_all = "camelCase")]
struct APIResponse {
    #[serde(default = "default_status")]
    status: u16,
    #[serde(default)]
    headers: BTreeMap<String, String>,
    #[serde(default)]
    body: serde_json::Value,
    #[serde(default)]
    #[serde(skip_serializing_if = "Option::is_none")]
    text_body: Option<String>,
}

pub struct Env {
    env: HashMap<String, String>,
}

impl EnvIO for Env {
    fn get(&self, key: &str) -> Option<Cow<'_, str>> {
        self.env.get(key).map(Cow::from)
    }
}

impl Env {
    pub fn init(map: HashMap<String, String>) -> Self {
        Self { env: map }
    }
}

fn default_status() -> u16 {
    200
}

fn default_expected_hits() -> usize {
    1
}

#[derive(Serialize, Deserialize, Clone, Debug, Eq, PartialEq)]
struct UpstreamRequest(APIRequest);

#[derive(Serialize, Deserialize, Clone, Debug)]
struct UpstreamResponse(APIResponse);

#[derive(Serialize, Deserialize, Clone, Debug)]
#[serde(rename_all = "camelCase")]
enum ConfigSource {
    File(String),
    Inline(Config),
}

#[derive(Serialize, Deserialize, Clone, Debug)]
struct Mock {
    request: UpstreamRequest,
    response: UpstreamResponse,
    #[serde(default = "default_expected_hits")]
    expected_hits: usize,
}

#[derive(Debug, Default, Deserialize, Serialize, PartialEq)]
struct SDLError {
    message: String,
    trace: Vec<String>,
    description: Option<String>,
}

impl<'a> From<Cause<&'a str>> for SDLError {
    fn from(value: Cause<&'a str>) -> Self {
        SDLError {
            message: value.message.to_string(),
            trace: value.trace.iter().map(|e| e.to_string()).collect(),
            description: None,
        }
    }
}

impl From<Cause<String>> for SDLError {
    fn from(value: Cause<String>) -> Self {
        SDLError {
            message: value.message.to_string(),
            trace: value.trace.iter().map(|e| e.to_string()).collect(),
            description: value.description,
        }
    }
}

#[derive(Clone, Setters)]
struct ExecutionSpec {
    path: PathBuf,
    name: String,
    safe_name: String,

    server: Vec<(Source, String)>,
    mock: Option<Vec<Mock>>,
    env: Option<HashMap<String, String>>,
    assert: Option<Vec<APIRequest>>,
    files: BTreeMap<String, String>,

    // Annotations for the runner
    runner: Option<Annotation>,

    sdl_error: bool,
}

impl ExecutionSpec {
    async fn cargo_read(path: &str) -> anyhow::Result<Vec<ExecutionSpec>> {
        let dir_path = PathBuf::from(env!("CARGO_MANIFEST_DIR"))
            .join(path)
            .canonicalize()?;
        let mut files = Vec::new();

        for entry in fs::read_dir(&dir_path)? {
            let path = entry?.path();
            if path.is_dir() {
                continue;
            }
            if path.is_file() {
                if let Some(ext) = path.extension().and_then(|x| x.to_str()) {
                    if ext == "md" {
                        let contents = fs::read_to_string(&path)?;
                        let spec: ExecutionSpec = Self::from_source(&path, contents)
                            .await
                            .map_err(|err| err.context(path.to_str().unwrap().to_string()))?;

                        files.push(spec.path(path));
                    }
                }
            }
        }

        assert!(
            !files.is_empty(),
            "No files found in {}",
            dir_path.to_str().unwrap_or_default()
        );
        Ok(files)
    }

    fn filter_specs(specs: Vec<ExecutionSpec>) -> Vec<ExecutionSpec> {
        let mut only_specs = Vec::new();
        let mut filtered_specs = Vec::new();

        for spec in specs {
            match spec.runner {
                Some(Annotation::Skip) => {
                    tracing::warn!("{} {} ... skipped", spec.name, spec.path.display())
                }
                Some(Annotation::Only) => only_specs.push(spec),
                None => filtered_specs.push(spec),
            }
        }

        // If any spec has the Only annotation, use those; otherwise, use the filtered
        // list.
        if !only_specs.is_empty() {
            only_specs
        } else {
            filtered_specs
        }
    }

    async fn from_source(path: &Path, contents: String) -> anyhow::Result<Self> {
        INIT.call_once(|| {});

        let ast = markdown::to_mdast(&contents, &ParseOptions::default()).unwrap();
        let mut children = ast
            .children()
            .unwrap_or_else(|| panic!("Failed to parse {:?}: empty file unexpected", path))
            .iter()
            .peekable();

        let mut name: Option<String> = None;
        let mut server: Vec<(Source, String)> = Vec::with_capacity(2);
        let mut mock: Option<Vec<Mock>> = None;
        let mut env: Option<HashMap<String, String>> = None;
        let mut files: BTreeMap<String, String> = BTreeMap::new();
        let mut assert: Option<Vec<APIRequest>> = None;
        let mut runner: Option<Annotation> = None;
        let mut sdl_error = false;

        while let Some(node) = children.next() {
            match node {
                Node::Heading(heading) => {
                    if heading.depth == 1 {
                        // Parse test name
                        if name.is_none() {
                            if let Some(Node::Text(text)) = heading.children.first() {
                                name = Some(text.value.clone());
                            } else {
                                return Err(anyhow!(
                                    "Unexpected content of level 1 heading in {:?}: {:#?}",
                                    path,
                                    heading
                                ));
                            }
                        } else {
                            return Err(anyhow!(
                                "Unexpected double-declaration of test name in {:?}",
                                path
                            ));
                        }

                        // Consume optional test description
                        if let Some(Node::Paragraph(_)) = children.peek() {
                            let _ = children.next();
                        }
                    } else if heading.depth == 2 {
                        if let Some(Node::Text(expect)) = heading.children.first() {
                            let split = expect.value.splitn(2, ':').collect::<Vec<&str>>();
                            match split[..] {
                                [a, b] => {
                                    sdl_error = a.contains("expect_validation_error")
                                        && b.ends_with("true");
                                }
                                _ => {
                                    return Err(anyhow!(
                                        "Unexpected header annotation {:?} in {:?}",
                                        expect.value,
                                        path,
                                    ))
                                }
                            }
                        }
                    } else if heading.depth == 5 {
                        // Parse annotation
                        if runner.is_none() {
                            if let Some(Node::Text(text)) = heading.children.first() {
                                runner = Some(match text.value.as_str() {
                                    "skip" => Annotation::Skip,
                                    "only" => Annotation::Only,
                                    _ => {
                                        return Err(anyhow!(
                                            "Unexpected runner annotation {:?} in {:?}",
                                            text.value,
                                            path,
                                        ));
                                    }
                                });
                            } else {
                                return Err(anyhow!(
                                    "Unexpected content of level 5 heading in {:?}: {:#?}",
                                    path,
                                    heading
                                ));
                            }
                        } else {
                            return Err(anyhow!(
                                "Unexpected double-declaration of runner annotation in {:?}",
                                path
                            ));
                        }
                    } else if heading.depth == 4 {
                    } else {
                        return Err(anyhow!(
                            "Unexpected level {} heading in {:?}: {:#?}",
                            heading.depth,
                            path,
                            heading
                        ));
                    }
                }
                Node::Code(code) => {
                    // Parse following code block
                    let (content, lang, meta) = {
                        (
                            code.value.to_owned(),
                            code.lang.to_owned(),
                            code.meta.to_owned(),
                        )
                    };
                    if let Some(meta_str) = meta.as_ref().filter(|s| s.contains('@')) {
                        let temp_cleaned_meta = meta_str.replace('@', "");
                        let name: &str = &temp_cleaned_meta;
                        if let Some(name) = name.strip_prefix("file:") {
                            if files.insert(name.to_string(), content).is_some() {
                                return Err(anyhow!(
                                    "Double declaration of file {:?} in {:#?}",
                                    name,
                                    path
                                ));
                            }
                        } else {
                            let lang = match lang {
                                Some(x) => Ok(x),
                                None => Err(anyhow!(
                                    "Unexpected code block with no specific language in {:?}",
                                    path
                                )),
                            }?;

                            let source = Source::from_str(&lang)?;

                            match name {
                                "server" => {
                                    // Server configs are only parsed if the test isn't skipped.
                                    server.push((source, content));
                                }
                                "mock" => {
                                    if mock.is_none() {
                                        mock = match source {
                                            Source::Json => Ok(serde_json::from_str(&content)?),
                                            Source::Yml => Ok(serde_yaml::from_str(&content)?),
                                            _ => Err(anyhow!("Unexpected language in mock block in {:?} (only JSON and YAML are supported)", path)),
                                        }?;
                                    } else {
                                        return Err(anyhow!("Unexpected number of mock blocks in {:?} (only one is allowed)", path));
                                    }
                                }
                                "env" => {
                                    if env.is_none() {
                                        env = match source {
                                            Source::Json => Ok(serde_json::from_str(&content)?),
                                            Source::Yml => Ok(serde_yaml::from_str(&content)?),
                                            _ => Err(anyhow!("Unexpected language in env block in {:?} (only JSON and YAML are supported)", path)),
                                        }?;
                                    } else {
                                        return Err(anyhow!("Unexpected number of env blocks in {:?} (only one is allowed)", path));
                                    }
                                }
                                "assert" => {
                                    if assert.is_none() {
                                        assert = match source {
                                            Source::Json => Ok(serde_json::from_str(&content)?),
                                            Source::Yml => Ok(serde_yaml::from_str(&content)?),
                                            _ => Err(anyhow!("Unexpected language in assert block in {:?} (only JSON and YAML are supported)", path)),
                                        }?;
                                    } else {
                                        return Err(anyhow!("Unexpected number of assert blocks in {:?} (only one is allowed)", path));
                                    }
                                }
                                _ => {
                                    return Err(anyhow!(
                                        "Unexpected component {:?} in {:?}: {:#?}",
                                        name,
                                        path,
                                        meta
                                    ));
                                }
                            }
                        }
                    } else {
                        return Err(anyhow!(
                            "Unexpected content of code in {:?}: {:#?}",
                            path,
                            meta
                        ));
                    }
                }
                Node::Definition(d) => {
                    if let Some(title) = &d.title {
                        tracing::info!("Comment found in: {:?} with title: {}", path, title);
                    }
                }
                Node::ThematicBreak(_) => {
                    // skip this for and put execute logic in heading.depth
                    // above to escape ThematicBreaks like
                    // `---`, `***` or `___`
                }
                _ => return Err(anyhow!("Unexpected node in {:?}: {:#?}", path, node)),
            }
        }

        if server.is_empty() {
            return Err(anyhow!(
                "Unexpected blocks in {:?}: You must define a GraphQL Config in an execution test.",
                path,
            ));
        }

        let spec = ExecutionSpec {
            path: path.to_owned(),
            name: name.unwrap_or_else(|| path.file_name().unwrap().to_str().unwrap().to_string()),
            safe_name: path.file_name().unwrap().to_str().unwrap().to_string(),

            server,
            mock,
            env,
            assert,
            files,

            runner,
            sdl_error,
        };

        anyhow::Ok(spec)
    }

    async fn app_context(
        &self,
        config: &ConfigModule,
        env: HashMap<String, String>,
        http_client: Arc<MockHttpClient>,
    ) -> Arc<AppContext> {
        let blueprint = Blueprint::try_from(config).unwrap();
        let http = if let Some(script) = blueprint.server.script.clone() {
            javascript::init_http(http_client, script)
        } else {
            http_client
        };

        let http2_only = http.clone();

        let runtime = TargetRuntime {
            http,
            http2_only,
            file: Arc::new(MockFileSystem::new(self.clone())),
            env: Arc::new(Env::init(env)),
            cache: Arc::new(InMemoryCache::new()),
            extensions: Arc::new(vec![]),
        };

        // TODO: move inside tailcall core if possible
        init_metrics(&runtime).unwrap();

        let endpoints = config
            .extensions
            .endpoint_set
            .clone()
            .into_checked(&blueprint, runtime.clone())
            .await
            .unwrap();

        Arc::new(AppContext::new(blueprint, runtime, endpoints))
    }
}

#[derive(Clone, Debug)]
struct ExecutionMock {
    mock: Mock,
    actual_hits: Arc<AtomicUsize>,
}

impl ExecutionMock {
    fn assert_hits(&self, path: impl AsRef<Path>) {
        let url = &self.mock.request.0.url;
        let is_batch_graphql = url.path().starts_with("/graphql")
            && self
                .mock
                .request
                .0
                .body
                .as_str()
                .map(|s| s.contains(','))
                .unwrap_or_default();

        // do not assert hits for mocks for batch graphql requests
        // since that requires having 2 mocks with different order of queries in
        // single request and only one of that mocks is actually called during run.
        // for other protocols there is no issues right now, because:
        // - for http the keys are always sorted https://github.com/tailcallhq/tailcall/blob/51d8b7aff838f0f4c362d4ee9e39492ae1f51fdb/src/http/data_loader.rs#L71
        // - for grpc body is not used for matching the mock and grpc will use grouping based on id https://github.com/tailcallhq/tailcall/blob/733b641c41f17c60b15b36b025b4db99d0f9cdcd/tests/execution_spec.rs#L769
        if is_batch_graphql {
            return;
        }

        let expected_hits = self.mock.expected_hits;
        let actual_hits = self.actual_hits.load(Ordering::Relaxed);

        assert_eq!(
            expected_hits,
            actual_hits,
            "expected mock for {url} to be hit exactly {expected_hits} times, but it was hit {actual_hits} times for file: {:?}",
            path.as_ref()
        );
    }
}

#[derive(Clone, Debug)]
pub struct MockHttpClient {
    mocks: Vec<ExecutionMock>,
    spec_path: String,
}

impl MockHttpClient {
    fn new(spec: &ExecutionSpec) -> Self {
        let mocks = spec
            .mock
            .as_ref()
            .map(|mocks| {
                mocks
                    .iter()
                    .map(|mock| ExecutionMock {
                        mock: mock.clone(),
                        actual_hits: Arc::new(AtomicUsize::default()),
                    })
                    .collect()
            })
            .unwrap_or_default();

        let spec_path = spec
            .path
            .strip_prefix(std::env::current_dir().unwrap())
            .unwrap_or(&spec.path)
            .to_string_lossy()
            .into_owned();

        MockHttpClient { mocks, spec_path }
    }

    fn assert_hits(&self, path: impl AsRef<Path>) {
        for mock in &self.mocks {
            mock.assert_hits(path.as_ref());
        }
    }
}

fn string_to_bytes(input: &str) -> Vec<u8> {
    let mut bytes = Vec::new();
    let mut chars = input.chars().peekable();

    while let Some(c) = chars.next() {
        match c {
            '\\' => match chars.next() {
                Some('0') => bytes.push(0),
                Some('n') => bytes.push(b'\n'),
                Some('t') => bytes.push(b'\t'),
                Some('r') => bytes.push(b'\r'),
                Some('\\') => bytes.push(b'\\'),
                Some('\"') => bytes.push(b'\"'),
                Some('x') => {
                    let mut hex = chars.next().unwrap().to_string();
                    hex.push(chars.next().unwrap());
                    let byte = u8::from_str_radix(&hex, 16).unwrap();
                    bytes.push(byte);
                }
                _ => panic!("Unsupported escape sequence"),
            },
            _ => bytes.push(c as u8),
        }
    }

    bytes
}

#[async_trait::async_trait]
impl HttpIO for MockHttpClient {
    async fn execute(&self, req: reqwest::Request) -> anyhow::Result<Response<Bytes>> {
        // Determine if the request is a GRPC request based on PORT
        let is_grpc = req.url().as_str().contains("50051");

        // Try to find a matching mock for the incoming request.
        let execution_mock = self
            .mocks
            .iter()
            .find(|mock| {
                let mock_req = &mock.mock.request;
                let method_match = req.method() == mock_req.0.method.clone().to_hyper();
                let url_match = req.url().as_str() == mock_req.0.url.clone().as_str();
                let req_body = match req.body() {
                    Some(body) => {
                        if let Some(bytes) = body.as_bytes() {
                            if let Ok(body_str) = std::str::from_utf8(bytes) {
                                Value::from(body_str)
                            } else {
                                Value::Null
                            }
                        } else {
                            Value::Null
                        }
                    }
                    None => Value::Null,
                };
                let body_match = req_body == mock_req.0.body;
                let headers_match = req
                    .headers()
                    .iter()
                    .filter(|(key, _)| *key != "content-type")
                    .all(|(key, value)| {
                        let header_name = key.to_string();

                        let header_value = value.to_str().unwrap();
                        let mock_header_value = "".to_string();
                        let mock_header_value = mock_req
                            .0
                            .headers
                            .get(&header_name)
                            .unwrap_or(&mock_header_value);
                        header_value == mock_header_value
                    });
                method_match && url_match && headers_match && (body_match || is_grpc)
            })
            .ok_or(anyhow!(
                "No mock found for request: {:?} {} in {}",
                req.method(),
                req.url(),
                self.spec_path
            ))?;

        execution_mock.actual_hits.fetch_add(1, Ordering::Relaxed);

        // Clone the response from the mock to avoid borrowing issues.
        let mock_response = execution_mock.mock.response.clone();

        // Build the response with the status code from the mock.
        let status_code = reqwest::StatusCode::from_u16(mock_response.0.status)?;

        if status_code.is_client_error() || status_code.is_server_error() {
            return Err(anyhow::format_err!("Status code error"));
        }

        let mut response = Response { status: status_code, ..Default::default() };

        // Insert headers from the mock into the response.
        for (key, value) in mock_response.0.headers {
            let header_name = HeaderName::from_str(&key)?;
            let header_value = HeaderValue::from_str(&value)?;
            response.headers.insert(header_name, header_value);
        }

        // Special Handling for GRPC
        if let Some(body) = mock_response.0.text_body {
            // Return plaintext body if specified
            let body = string_to_bytes(&body);
            response.body = Bytes::from_iter(body);
        } else if is_grpc {
            // Special Handling for GRPC
            let body = string_to_bytes(mock_response.0.body.as_str().unwrap_or_default());
            response.body = Bytes::from_iter(body);
        } else {
            let body = serde_json::to_vec(&mock_response.0.body)?;
            response.body = Bytes::from_iter(body);
        }

        Ok(response)
    }
}

struct MockFileSystem {
    spec: ExecutionSpec,
}

impl MockFileSystem {
    fn new(spec: ExecutionSpec) -> MockFileSystem {
        MockFileSystem { spec }
    }
}

#[async_trait::async_trait]
impl FileIO for MockFileSystem {
    async fn write<'a>(&'a self, _path: &'a str, _content: &'a [u8]) -> anyhow::Result<()> {
        Err(anyhow!("Cannot write to a file in an execution spec"))
    }

    async fn read<'a>(&'a self, path: &'a str) -> anyhow::Result<String> {
        let base = PathBuf::from(path);
        let path = base
            .file_name()
            .context("Invalid file path")?
            .to_str()
            .context("Invalid OsString")?;
        match self.spec.files.get(path) {
            Some(x) => Ok(x.to_owned()),
            None => Err(anyhow!("No such file or directory (os error 2)")),
        }
    }
}

async fn assert_spec(spec: ExecutionSpec, opentelemetry: &InMemoryTelemetry) {
    let mock_http_client = Arc::new(MockHttpClient::new(&spec));
    // Parse and validate all server configs + check for identity

    if spec.sdl_error {
        // errors: errors are expected, make sure they match
        let (source, content) = &spec.server[0];

        if !matches!(source, Source::GraphQL) {
            panic!("Cannot use \"sdl error\" directive with a non-GraphQL server block.");
        }

        let config = Config::from_sdl(content).to_result();

        let config = match config {
            Ok(config) => {
                let mut runtime = test::create_runtime(mock_http_client, spec.env.clone(), None);
                runtime.file = Arc::new(MockFileSystem::new(spec.clone()));
                let reader = ConfigReader::init(runtime);
                match reader.resolve(config, spec.path.parent()).await {
                    Ok(config) => Blueprint::try_from(&config),
                    Err(e) => Err(ValidationError::new(e.to_string())),
                }
            }
            Err(e) => Err(e),
        };

        match config {
            Ok(_) => {
                tracing::error!("\terror FAIL");
                panic!(
                    "Spec {} {:?} with \"sdl error\" directive did not have a validation error.",
                    spec.name, spec.path
                );
            }
            Err(cause) => {
                let errors: Vec<SDLError> =
                    cause.as_vec().iter().map(|e| e.to_owned().into()).collect();

                let snapshot_name = format!("{}_errors", spec.safe_name);

                insta::assert_json_snapshot!(snapshot_name, errors);
            }
        };

        return;
    }

    let mut server: Vec<Config> = Vec::with_capacity(spec.server.len());

    for (i, (source, content)) in spec.server.iter().enumerate() {
        let config = Config::from_source(source.to_owned(), content).unwrap_or_else(|e| {
            panic!(
                "Couldn't parse GraphQL in server definition #{} of {:#?}: {}",
                i + 1,
                spec.path,
                e
            )
        });

        let config = Config::default().merge_right(config);

        // TODO: we should probably figure out a way to do this for every test
        // but GraphQL identity checking is very hard, since a lot depends on the code
        // style the re-serializing check gives us some of the advantages of the
        // identity check too, but we are missing out on some by having it only
        // enabled for either new tests that request it or old graphql_spec
        // tests that were explicitly written with it in mind
<<<<<<< HEAD
        if matches!(source, Source::GraphQL) {
            let identity = config.to_sdl();

            // \r is added automatically in windows, it's safe to replace it with \n
            let content = content.replace("\r\n", "\n");

            pretty_assertions::assert_eq!(
                identity,
                content.as_ref(),
                "Identity check failed for {:#?}",
                spec.path,
            );
        } else {
            tracing::warn!(
                "Spec {:#?} has \"check identity\" enabled, but its config isn't in GraphQL.",
                spec.path
            );
=======
        if spec.check_identity {
            if matches!(source, Source::GraphQL) {
                let identity = config.to_sdl();

                // \r is added automatically in windows, it's safe to replace it with \n
                let content = content.replace("\r\n", "\n");

                let path_str = spec.path.display().to_string();

                let identity = tailcall_prettier::format(
                    identity,
                    tailcall_prettier::Parser::detect(path_str.as_str()).unwrap(),
                )
                .await
                .unwrap();

                let content = tailcall_prettier::format(
                    content,
                    tailcall_prettier::Parser::detect(path_str.as_str()).unwrap(),
                )
                .await
                .unwrap();

                pretty_assertions::assert_eq!(
                    identity,
                    content,
                    "Identity check failed for {:#?}",
                    spec.path,
                );
            } else {
                panic!(
                    "Spec {:#?} has \"check identity\" enabled, but its config isn't in GraphQL.",
                    spec.path
                );
            }
>>>>>>> 69f22a69
        }

        server.push(config);
    }

    // merged: Run merged specs

    let merged = server
        .iter()
        .fold(Config::default(), |acc, c| acc.merge_right(c.clone()))
        .to_sdl();

    let snapshot_name = format!("{}_merged", spec.safe_name);

    insta::assert_snapshot!(snapshot_name, merged);
    // Resolve all configs
    let mut runtime = test::create_runtime(mock_http_client.clone(), spec.env.clone(), None);
    runtime.file = Arc::new(MockFileSystem::new(spec.clone()));
    let reader = ConfigReader::init(runtime);

    let server: Vec<ConfigModule> = join_all(
        server
            .into_iter()
            .map(|config| reader.resolve(config, spec.path.parent())),
    )
    .await
    .into_iter()
    .enumerate()
    .map(|(i, result)| {
        result.unwrap_or_else(|e| {
            panic!(
                "Couldn't resolve GraphQL in server definition #{} of {:#?}: {}",
                i + 1,
                spec.path,
                e
            )
        })
    })
    .collect();

    if server.len() == 1 {
        let config = &server[0];

        // client: Check if client spec matches snapshot
        let client = print_schema(
            (Blueprint::try_from(config)
                .context(format!("file: {}", spec.path.to_str().unwrap()))
                .unwrap())
            .to_schema(),
        );
        let snapshot_name = format!("{}_client", spec.safe_name);

        insta::assert_snapshot!(snapshot_name, client);
    }

    if let Some(assert_spec) = spec.assert.as_ref() {
        let app_ctx = spec
            .app_context(
                server.first().unwrap(),
                spec.env.clone().unwrap_or_default(),
                mock_http_client.clone(),
            )
            .await;

        // assert: Run assert specs
        for (i, assertion) in assert_spec.iter().enumerate() {
            opentelemetry.reset();

            let response = run_assert(app_ctx.clone(), assertion)
                .await
                .context(spec.path.to_str().unwrap().to_string())
                .unwrap();

            let mut headers: BTreeMap<String, String> = BTreeMap::new();

            for (key, value) in response.headers() {
                headers.insert(key.to_string(), value.to_str().unwrap().to_string());
            }

            let response: APIResponse = APIResponse {
                status: response.status().clone().as_u16(),
                headers,
                body: serde_json::from_slice(
                    &hyper::body::to_bytes(response.into_body()).await.unwrap(),
                )
                .unwrap_or(serde_json::Value::Null),
                text_body: None,
            };

            let snapshot_name = format!("{}_assert_{}", spec.safe_name, i);

            insta::assert_json_snapshot!(snapshot_name, response);

            if assertion.assert_traces {
                let snapshot_name = format!("{}_assert_traces_{}", spec.safe_name, i);
                insta::assert_json_snapshot!(snapshot_name, opentelemetry.get_traces().unwrap());
            }

            if assertion.assert_metrics {
                let snapshot_name = format!("{}_assert_metrics_{}", spec.safe_name, i);
                insta::assert_json_snapshot!(
                    snapshot_name,
                    opentelemetry.get_metrics().await.unwrap()
                );
            }
        }

        mock_http_client.assert_hits(&spec.path);
    }

    tracing::info!("{} ... ok", spec.path.display());
}

#[tokio::test]
async fn test() -> anyhow::Result<()> {
    let opentelemetry = init_opentelemetry();
    // Explicitly only run one test if specified in command line args
    // This is used by test-convertor to auto-apply the snapshots of incompatible
    // fail-annotated http specs

    let args: Vec<String> = std::env::args().collect();
    let expected_arg = ["insta", "i"];

    let index = args
        .iter()
        .position(|arg| expected_arg.contains(&arg.as_str()))
        .unwrap_or(usize::MAX);

    let spec = if index == usize::MAX {
        let spec = ExecutionSpec::cargo_read("tests/execution").await?;
        ExecutionSpec::filter_specs(spec)
    } else {
        let mut vec = vec![];
        let insta_values: Vec<&String> = args.iter().skip(index + 1).collect();
        for arg in insta_values {
            let path = PathBuf::from(arg)
                .canonicalize()
                .unwrap_or_else(|_| panic!("Failed to parse explicit test path {:?}", arg));

            let contents = fs::read_to_string(&path)?;
            let spec: ExecutionSpec = ExecutionSpec::from_source(&path, contents)
                .await
                .map_err(|err| err.context(path.to_str().unwrap().to_string()))?;
            vec.push(spec);
        }
        vec
    };

    for spec in spec.into_iter() {
        assert_spec(spec, &opentelemetry).await;
    }

    Ok(())
}

async fn run_assert(
    app_ctx: Arc<AppContext>,
    request: &APIRequest,
) -> anyhow::Result<hyper::Response<Body>> {
    let query_string = serde_json::to_string(&request.body).expect("body is required");
    let method = request.method.clone();
    let headers = request.headers.clone();
    let url = request.url.clone();
    let req = headers
        .into_iter()
        .fold(
            Request::builder()
                .method(method.to_hyper())
                .uri(url.as_str()),
            |acc, (key, value)| acc.header(key, value),
        )
        .body(Body::from(query_string))?;

    // TODO: reuse logic from server.rs to select the correct handler
    if app_ctx.blueprint.server.enable_batch_requests {
        handle_request::<GraphQLBatchRequest>(req, app_ctx).await
    } else {
        handle_request::<GraphQLRequest>(req, app_ctx).await
    }
}<|MERGE_RESOLUTION|>--- conflicted
+++ resolved
@@ -877,16 +877,29 @@
         // identity check too, but we are missing out on some by having it only
         // enabled for either new tests that request it or old graphql_spec
         // tests that were explicitly written with it in mind
-<<<<<<< HEAD
         if matches!(source, Source::GraphQL) {
             let identity = config.to_sdl();
 
             // \r is added automatically in windows, it's safe to replace it with \n
             let content = content.replace("\r\n", "\n");
 
-            pretty_assertions::assert_eq!(
+            let path_str = spec.path.display().to_string();
+
+                let identity = tailcall_prettier::format(
+                    identity,
+                    tailcall_prettier::Parser::detect(path_str.as_str()).unwrap(),
+                )
+                .await
+                .unwrap();
+
+                let content = tailcall_prettier::format(
+                    content,
+                    tailcall_prettier::Parser::detect(path_str.as_str()).unwrap(),
+                )
+                .await
+                .unwrap();pretty_assertions::assert_eq!(
                 identity,
-                content.as_ref(),
+                content,
                 "Identity check failed for {:#?}",
                 spec.path,
             );
@@ -895,43 +908,6 @@
                 "Spec {:#?} has \"check identity\" enabled, but its config isn't in GraphQL.",
                 spec.path
             );
-=======
-        if spec.check_identity {
-            if matches!(source, Source::GraphQL) {
-                let identity = config.to_sdl();
-
-                // \r is added automatically in windows, it's safe to replace it with \n
-                let content = content.replace("\r\n", "\n");
-
-                let path_str = spec.path.display().to_string();
-
-                let identity = tailcall_prettier::format(
-                    identity,
-                    tailcall_prettier::Parser::detect(path_str.as_str()).unwrap(),
-                )
-                .await
-                .unwrap();
-
-                let content = tailcall_prettier::format(
-                    content,
-                    tailcall_prettier::Parser::detect(path_str.as_str()).unwrap(),
-                )
-                .await
-                .unwrap();
-
-                pretty_assertions::assert_eq!(
-                    identity,
-                    content,
-                    "Identity check failed for {:#?}",
-                    spec.path,
-                );
-            } else {
-                panic!(
-                    "Spec {:#?} has \"check identity\" enabled, but its config isn't in GraphQL.",
-                    spec.path
-                );
-            }
->>>>>>> 69f22a69
         }
 
         server.push(config);
